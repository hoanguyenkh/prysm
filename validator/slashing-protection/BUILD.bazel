load("@prysm//tools/go:def.bzl", "go_library", "go_test")

go_library(
    name = "go_default_library",
    srcs = [
        "cli_export.go",
        "cli_import.go",
        "log.go",
    ],
    importpath = "github.com/prysmaticlabs/prysm/validator/slashing-protection",
    visibility = [
        "//cmd/validator:__subpackages__",
        "//validator:__subpackages__",
    ],
    deps = [
        "//api/grpc:go_default_library",
        "//cmd:go_default_library",
        "//cmd/validator/flags:go_default_library",
<<<<<<< HEAD
        "//shared/cmd:go_default_library",
        "//shared/fileutil:go_default_library",
        "//validator/accounts/prompt:go_default_library",
=======
        "//io/file:go_default_library",
        "//proto/prysm/v1alpha1:go_default_library",
        "//validator/accounts/userprompt:go_default_library",
>>>>>>> 57f965df
        "//validator/db/kv:go_default_library",
        "//validator/slashing-protection/local/standard-protection-format:go_default_library",
        "@com_github_pkg_errors//:go_default_library",
        "@com_github_sirupsen_logrus//:go_default_library",
        "@com_github_urfave_cli_v2//:go_default_library",
    ],
)

go_test(
    name = "go_default_test",
    srcs = ["cli_import_export_test.go"],
    embed = [":go_default_library"],
    deps = [
        "//cmd:go_default_library",
        "//cmd/validator/flags:go_default_library",
<<<<<<< HEAD
        "//shared/cmd:go_default_library",
        "//shared/fileutil:go_default_library",
        "//shared/testutil/assert:go_default_library",
        "//shared/testutil/require:go_default_library",
=======
        "//encoding/bytesutil:go_default_library",
        "//io/file:go_default_library",
        "//proto/prysm/v1alpha1:go_default_library",
        "//testing/assert:go_default_library",
        "//testing/require:go_default_library",
>>>>>>> 57f965df
        "//validator/db/kv:go_default_library",
        "//validator/db/testing:go_default_library",
        "//validator/slashing-protection/local/standard-protection-format/format:go_default_library",
        "//validator/testing:go_default_library",
        "@com_github_urfave_cli_v2//:go_default_library",
    ],
)<|MERGE_RESOLUTION|>--- conflicted
+++ resolved
@@ -16,15 +16,6 @@
         "//api/grpc:go_default_library",
         "//cmd:go_default_library",
         "//cmd/validator/flags:go_default_library",
-<<<<<<< HEAD
-        "//shared/cmd:go_default_library",
-        "//shared/fileutil:go_default_library",
-        "//validator/accounts/prompt:go_default_library",
-=======
-        "//io/file:go_default_library",
-        "//proto/prysm/v1alpha1:go_default_library",
-        "//validator/accounts/userprompt:go_default_library",
->>>>>>> 57f965df
         "//validator/db/kv:go_default_library",
         "//validator/slashing-protection/local/standard-protection-format:go_default_library",
         "@com_github_pkg_errors//:go_default_library",
@@ -40,18 +31,6 @@
     deps = [
         "//cmd:go_default_library",
         "//cmd/validator/flags:go_default_library",
-<<<<<<< HEAD
-        "//shared/cmd:go_default_library",
-        "//shared/fileutil:go_default_library",
-        "//shared/testutil/assert:go_default_library",
-        "//shared/testutil/require:go_default_library",
-=======
-        "//encoding/bytesutil:go_default_library",
-        "//io/file:go_default_library",
-        "//proto/prysm/v1alpha1:go_default_library",
-        "//testing/assert:go_default_library",
-        "//testing/require:go_default_library",
->>>>>>> 57f965df
         "//validator/db/kv:go_default_library",
         "//validator/db/testing:go_default_library",
         "//validator/slashing-protection/local/standard-protection-format/format:go_default_library",

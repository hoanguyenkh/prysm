package client

// Validator client proposer functions.
import (
	"context"
	"fmt"
	"time"

	"github.com/pkg/errors"
	types "github.com/prysmaticlabs/eth2-types"
	"github.com/prysmaticlabs/prysm/beacon-chain/core"
	"github.com/prysmaticlabs/prysm/beacon-chain/core/helpers"
	ethpb "github.com/prysmaticlabs/prysm/proto/prysm/v1alpha1"
	"github.com/prysmaticlabs/prysm/proto/prysm/v1alpha1/block"
	validatorpb "github.com/prysmaticlabs/prysm/proto/prysm/v1alpha1/validator-client"
	wrapper "github.com/prysmaticlabs/prysm/proto/prysm/v1alpha1/wrapper"
	"github.com/prysmaticlabs/prysm/shared/bls"
	"github.com/prysmaticlabs/prysm/shared/bytesutil"
	"github.com/prysmaticlabs/prysm/shared/mputil"
	"github.com/prysmaticlabs/prysm/shared/params"
	"github.com/prysmaticlabs/prysm/shared/rand"
	"github.com/prysmaticlabs/prysm/shared/timeutils"
	"github.com/prysmaticlabs/prysm/shared/version"
	"github.com/prysmaticlabs/prysm/validator/client/iface"
	"github.com/sirupsen/logrus"
	"go.opencensus.io/trace"
	"google.golang.org/protobuf/types/known/emptypb"
)

type signingFunc func(context.Context, *validatorpb.SignRequest) (bls.Signature, error)

const domainDataErr = "could not get domain data"
const signingRootErr = "could not get signing root"
const signExitErr = "could not sign voluntary exit proposal"

// ProposeBlock proposes a new beacon block for a given slot. This method collects the
// previous beacon block, any pending deposits, and ETH1 data from the beacon
// chain node to construct the new block. The new block is then processed with
// the state root computation, and finally signed by the validator before being
// sent back to the beacon node for broadcasting.
func (v *validator) ProposeBlock(ctx context.Context, slot types.Slot, pubKey [48]byte) {
	currEpoch := core.SlotToEpoch(slot)
	switch {
	case currEpoch >= params.BeaconConfig().AltairForkEpoch:
		v.proposeBlockAltair(ctx, slot, pubKey)
	default:
		v.proposeBlockPhase0(ctx, slot, pubKey)
	}
}

func (v *validator) proposeBlockPhase0(ctx context.Context, slot types.Slot, pubKey [48]byte) {
	if slot == 0 {
		log.Debug("Assigned to genesis slot, skipping proposal")
		return
	}
	lock := mputil.NewMultilock(fmt.Sprint(iface.RoleProposer), string(pubKey[:]))
	lock.Lock()
	defer lock.Unlock()
	ctx, span := trace.StartSpan(ctx, "validator.proposeBlockPhase0")
	defer span.End()
	fmtKey := fmt.Sprintf("%#x", pubKey[:])

	span.AddAttributes(trace.StringAttribute("validator", fmt.Sprintf("%#x", pubKey)))
	log := log.WithField("pubKey", fmt.Sprintf("%#x", bytesutil.Trunc(pubKey[:])))

	// Sign randao reveal, it's used to request block from beacon node
	epoch := types.Epoch(slot / params.BeaconConfig().SlotsPerEpoch)
	randaoReveal, err := v.signRandaoReveal(ctx, pubKey, epoch)
	if err != nil {
		log.WithError(err).Error("Failed to sign randao reveal")
		if v.emitAccountMetrics {
			ValidatorProposeFailVec.WithLabelValues(fmtKey).Inc()
		}
		return
	}

	g, err := v.getGraffiti(ctx, pubKey)
	if err != nil {
		// Graffiti is not a critical enough to fail block production and cause
		// validator to miss block reward. When failed, validator should continue
		// to produce the block.
		log.WithError(err).Warn("Could not get graffiti")
	}

	// Request block from beacon node
	b, err := v.validatorClient.GetBlock(ctx, &ethpb.BlockRequest{
		Slot:         slot,
		RandaoReveal: randaoReveal,
		Graffiti:     g,
	})
	if err != nil {
		log.WithField("blockSlot", slot).WithError(err).Error("Failed to request block from beacon node")
		if v.emitAccountMetrics {
			ValidatorProposeFailVec.WithLabelValues(fmtKey).Inc()
		}
		return
	}

	// Sign returned block from beacon node
	sig, domain, err := v.signBlock(ctx, pubKey, epoch, wrapper.WrappedPhase0BeaconBlock(b))
	if err != nil {
		log.WithError(err).Error("Failed to sign block")
		if v.emitAccountMetrics {
			ValidatorProposeFailVec.WithLabelValues(fmtKey).Inc()
		}
		return
	}
	blk := &ethpb.SignedBeaconBlock{
		Block:     b,
		Signature: sig,
	}

	signingRoot, err := helpers.ComputeSigningRoot(b, domain.SignatureDomain)
	if err != nil {
		if v.emitAccountMetrics {
			ValidatorProposeFailVec.WithLabelValues(fmtKey).Inc()
		}
		log.WithError(err).Error("Failed to compute signing root for block")
		return
	}

<<<<<<< HEAD
	if err := v.slashableProposalCheck(ctx, pubKey, wrapperv1.WrappedPhase0SignedBeaconBlock(blk), signingRoot); err != nil {
=======
	if err := v.preBlockSignValidations(ctx, pubKey, wrapper.WrappedPhase0BeaconBlock(b), signingRoot); err != nil {
>>>>>>> 562e1282
		log.WithFields(
			blockLogFields(pubKey, wrapper.WrappedPhase0BeaconBlock(b), nil),
		).WithError(err).Error("Failed block slashing protection check")
		return
	}

<<<<<<< HEAD
=======
	if err := v.postBlockSignUpdate(ctx, pubKey, wrapper.WrappedPhase0SignedBeaconBlock(blk), signingRoot); err != nil {
		log.WithFields(
			blockLogFields(pubKey, wrapper.WrappedPhase0BeaconBlock(b), sig),
		).WithError(err).Error("Failed block slashing protection check")
		return
	}

>>>>>>> 562e1282
	// Propose and broadcast block via beacon node
	blkResp, err := v.validatorClient.ProposeBlock(ctx, blk)
	if err != nil {
		log.WithError(err).Error("Failed to propose block")
		if v.emitAccountMetrics {
			ValidatorProposeFailVec.WithLabelValues(fmtKey).Inc()
		}
		return
	}

	span.AddAttributes(
		trace.StringAttribute("blockRoot", fmt.Sprintf("%#x", blkResp.BlockRoot)),
		trace.Int64Attribute("numDeposits", int64(len(b.Body.Deposits))),
		trace.Int64Attribute("numAttestations", int64(len(b.Body.Attestations))),
	)

	blkRoot := fmt.Sprintf("%#x", bytesutil.Trunc(blkResp.BlockRoot))
	log.WithFields(logrus.Fields{
		"slot":            b.Slot,
		"blockRoot":       blkRoot,
		"numAttestations": len(b.Body.Attestations),
		"numDeposits":     len(b.Body.Deposits),
		"graffiti":        string(b.Body.Graffiti),
	}).Info("Submitted new block")

	if v.emitAccountMetrics {
		ValidatorProposeSuccessVec.WithLabelValues(fmtKey).Inc()
	}
}

// This is a routine to propose altair compatible beacon blocks.
func (v *validator) proposeBlockAltair(ctx context.Context, slot types.Slot, pubKey [48]byte) {
	if slot == 0 {
		log.Debug("Assigned to genesis slot, skipping proposal")
		return
	}
	ctx, span := trace.StartSpan(ctx, "validator.proposeBlockAltair")
	defer span.End()

	lock := mputil.NewMultilock(fmt.Sprint(iface.RoleProposer), string(pubKey[:]))
	lock.Lock()
	defer lock.Unlock()

	fmtKey := fmt.Sprintf("%#x", pubKey[:])
	span.AddAttributes(trace.StringAttribute("validator", fmt.Sprintf("%#x", pubKey)))
	log := log.WithField("pubKey", fmt.Sprintf("%#x", bytesutil.Trunc(pubKey[:])))

	// Sign randao reveal, it's used to request block from beacon node
	epoch := types.Epoch(slot / params.BeaconConfig().SlotsPerEpoch)
	randaoReveal, err := v.signRandaoReveal(ctx, pubKey, epoch)
	if err != nil {
		log.WithError(err).Error("Failed to sign randao reveal")
		if v.emitAccountMetrics {
			ValidatorProposeFailVec.WithLabelValues(fmtKey).Inc()
		}
		return
	}

	g, err := v.getGraffiti(ctx, pubKey)
	if err != nil {
		// Graffiti is not a critical enough to fail block production and cause
		// validator to miss block reward. When failed, validator should continue
		// to produce the block.
		log.WithError(err).Warn("Could not get graffiti")
	}

	// Request block from beacon node
	b, err := v.validatorClient.GetBeaconBlock(ctx, &ethpb.BlockRequest{
		Slot:         slot,
		RandaoReveal: randaoReveal,
		Graffiti:     g,
	})
	if err != nil {
		log.WithField("blockSlot", slot).WithError(err).Error("Failed to request block from beacon node")
		if v.emitAccountMetrics {
			ValidatorProposeFailVec.WithLabelValues(fmtKey).Inc()
		}
		return
	}
	altairBlk, ok := b.Block.(*ethpb.GenericBeaconBlock_Altair)
	if !ok {
		log.Error("Not an Altair block")
		if v.emitAccountMetrics {
			ValidatorProposeFailVec.WithLabelValues(fmtKey).Inc()
		}
		return
	}

	// Sign returned block from beacon node
	wb, err := wrapper.WrappedAltairBeaconBlock(altairBlk.Altair)
	if err != nil {
		log.WithError(err).Error("Failed to wrap block")
		if v.emitAccountMetrics {
			ValidatorProposeFailVec.WithLabelValues(fmtKey).Inc()
		}
		return
	}
	sig, domain, err := v.signBlock(ctx, pubKey, epoch, wb)
	if err != nil {
		log.WithError(err).Error("Failed to sign block")
		if v.emitAccountMetrics {
			ValidatorProposeFailVec.WithLabelValues(fmtKey).Inc()
		}
		return
	}
	blk := &ethpb.SignedBeaconBlockAltair{
		Block:     altairBlk.Altair,
		Signature: sig,
	}

	signingRoot, err := helpers.ComputeSigningRoot(altairBlk.Altair, domain.SignatureDomain)
	if err != nil {
		if v.emitAccountMetrics {
			ValidatorProposeFailVec.WithLabelValues(fmtKey).Inc()
		}
		log.WithError(err).Error("Failed to compute signing root for block")
		return
	}

	if err := v.preBlockSignValidations(ctx, pubKey, wb, signingRoot); err != nil {
		log.WithFields(
			blockLogFields(pubKey, wb, nil),
		).WithError(err).Error("Failed block slashing protection check")
		if v.emitAccountMetrics {
			ValidatorProposeFailVec.WithLabelValues(fmtKey).Inc()
		}
		return
	}

	wsb, err := wrapper.WrappedAltairSignedBeaconBlock(blk)
	if err != nil {
		log.WithError(err).Error("Failed to wrap signed block")
		if v.emitAccountMetrics {
			ValidatorProposeFailVec.WithLabelValues(fmtKey).Inc()
		}
		return
	}
	if err := v.postBlockSignUpdate(ctx, pubKey, wsb, signingRoot); err != nil {
		log.WithFields(
			blockLogFields(pubKey, wb, sig),
		).WithError(err).Error("Failed block slashing protection check")
		if v.emitAccountMetrics {
			ValidatorProposeFailVec.WithLabelValues(fmtKey).Inc()
		}
		return
	}

	// Propose and broadcast block via beacon node
	blkResp, err := v.validatorClient.ProposeBeaconBlock(ctx, &ethpb.GenericSignedBeaconBlock{
		Block: &ethpb.GenericSignedBeaconBlock_Altair{Altair: blk},
	})
	if err != nil {
		log.WithError(err).Error("Failed to propose block")
		if v.emitAccountMetrics {
			ValidatorProposeFailVec.WithLabelValues(fmtKey).Inc()
		}
		return
	}

	span.AddAttributes(
		trace.StringAttribute("blockRoot", fmt.Sprintf("%#x", blkResp.BlockRoot)),
		trace.Int64Attribute("numDeposits", int64(len(altairBlk.Altair.Body.Deposits))),
		trace.Int64Attribute("numAttestations", int64(len(altairBlk.Altair.Body.Attestations))),
	)

	blkRoot := fmt.Sprintf("%#x", bytesutil.Trunc(blkResp.BlockRoot))
	log.WithFields(logrus.Fields{
		"slot":            altairBlk.Altair.Slot,
		"blockRoot":       blkRoot,
		"numAttestations": len(altairBlk.Altair.Body.Attestations),
		"numDeposits":     len(altairBlk.Altair.Body.Deposits),
		"graffiti":        string(altairBlk.Altair.Body.Graffiti),
		"fork":            "altair",
	}).Info("Submitted new block")

	if v.emitAccountMetrics {
		ValidatorProposeSuccessVec.WithLabelValues(fmtKey).Inc()
	}
}

// ProposeExit performs a voluntary exit on a validator.
// The exit is signed by the validator before being sent to the beacon node for broadcasting.
func ProposeExit(
	ctx context.Context,
	validatorClient ethpb.BeaconNodeValidatorClient,
	nodeClient ethpb.NodeClient,
	signer signingFunc,
	pubKey []byte,
) error {
	ctx, span := trace.StartSpan(ctx, "validator.ProposeExit")
	defer span.End()

	indexResponse, err := validatorClient.ValidatorIndex(ctx, &ethpb.ValidatorIndexRequest{PublicKey: pubKey})
	if err != nil {
		return errors.Wrap(err, "gRPC call to get validator index failed")
	}
	genesisResponse, err := nodeClient.GetGenesis(ctx, &emptypb.Empty{})
	if err != nil {
		return errors.Wrap(err, "gRPC call to get genesis time failed")
	}
	totalSecondsPassed := timeutils.Now().Unix() - genesisResponse.GenesisTime.Seconds
	currentEpoch := types.Epoch(uint64(totalSecondsPassed) / uint64(params.BeaconConfig().SlotsPerEpoch.Mul(params.BeaconConfig().SecondsPerSlot)))

	exit := &ethpb.VoluntaryExit{Epoch: currentEpoch, ValidatorIndex: indexResponse.Index}
	sig, err := signVoluntaryExit(ctx, validatorClient, signer, pubKey, exit)
	if err != nil {
		return errors.Wrap(err, "failed to sign voluntary exit")
	}

	signedExit := &ethpb.SignedVoluntaryExit{Exit: exit, Signature: sig}
	exitResp, err := validatorClient.ProposeExit(ctx, signedExit)
	if err != nil {
		return errors.Wrap(err, "failed to propose voluntary exit")
	}

	span.AddAttributes(
		trace.StringAttribute("exitRoot", fmt.Sprintf("%#x", exitResp.ExitRoot)),
	)

	return nil
}

// Sign randao reveal with randao domain and private key.
func (v *validator) signRandaoReveal(ctx context.Context, pubKey [48]byte, epoch types.Epoch) ([]byte, error) {
	domain, err := v.domainData(ctx, epoch, params.BeaconConfig().DomainRandao[:])
	if err != nil {
		return nil, errors.Wrap(err, domainDataErr)
	}
	if domain == nil {
		return nil, errors.New(domainDataErr)
	}

	var randaoReveal bls.Signature
	sszUint := types.SSZUint64(epoch)
	root, err := helpers.ComputeSigningRoot(&sszUint, domain.SignatureDomain)
	if err != nil {
		return nil, err
	}
	randaoReveal, err = v.keyManager.Sign(ctx, &validatorpb.SignRequest{
		PublicKey:       pubKey[:],
		SigningRoot:     root[:],
		SignatureDomain: domain.SignatureDomain,
		Object:          &validatorpb.SignRequest_Epoch{Epoch: epoch},
	})
	if err != nil {
		return nil, err
	}
	return randaoReveal.Marshal(), nil
}

// Sign block with proposer domain and private key.
func (v *validator) signBlock(ctx context.Context, pubKey [48]byte, epoch types.Epoch, b block.BeaconBlock) ([]byte, *ethpb.DomainResponse, error) {
	domain, err := v.domainData(ctx, epoch, params.BeaconConfig().DomainBeaconProposer[:])
	if err != nil {
		return nil, nil, errors.Wrap(err, domainDataErr)
	}
	if domain == nil {
		return nil, nil, errors.New(domainDataErr)
	}

	var sig bls.Signature
	switch b.Version() {
	case version.Altair:
		block, ok := b.Proto().(*ethpb.BeaconBlockAltair)
		if !ok {
			return nil, nil, errors.New("could not convert obj to beacon block altair")
		}
		blockRoot, err := helpers.ComputeSigningRoot(block, domain.SignatureDomain)
		if err != nil {
			return nil, nil, errors.Wrap(err, signingRootErr)
		}
		sig, err = v.keyManager.Sign(ctx, &validatorpb.SignRequest{
			PublicKey:       pubKey[:],
			SigningRoot:     blockRoot[:],
			SignatureDomain: domain.SignatureDomain,
			Object:          &validatorpb.SignRequest_BlockV2{BlockV2: block},
		})
		if err != nil {
			return nil, nil, errors.Wrap(err, "could not sign block proposal")
		}
		return sig.Marshal(), domain, nil
	case version.Phase0:
		block, ok := b.Proto().(*ethpb.BeaconBlock)
		if !ok {
			return nil, nil, errors.New("could not convert obj to beacon block phase 0")
		}
		blockRoot, err := helpers.ComputeSigningRoot(block, domain.SignatureDomain)
		if err != nil {
			return nil, nil, errors.Wrap(err, signingRootErr)
		}
		sig, err = v.keyManager.Sign(ctx, &validatorpb.SignRequest{
			PublicKey:       pubKey[:],
			SigningRoot:     blockRoot[:],
			SignatureDomain: domain.SignatureDomain,
			Object:          &validatorpb.SignRequest_Block{Block: block},
		})
		if err != nil {
			return nil, nil, errors.Wrap(err, "could not sign block proposal")
		}
		return sig.Marshal(), domain, nil
	default:
		return nil, nil, errors.New("unknown block type")
	}
}

// Sign voluntary exit with proposer domain and private key.
func signVoluntaryExit(
	ctx context.Context,
	validatorClient ethpb.BeaconNodeValidatorClient,
	signer signingFunc,
	pubKey []byte,
	exit *ethpb.VoluntaryExit,
) ([]byte, error) {
	req := &ethpb.DomainRequest{
		Epoch:  exit.Epoch,
		Domain: params.BeaconConfig().DomainVoluntaryExit[:],
	}

	domain, err := validatorClient.DomainData(ctx, req)
	if err != nil {
		return nil, errors.Wrap(err, domainDataErr)
	}
	if domain == nil {
		return nil, errors.New(domainDataErr)
	}

	exitRoot, err := helpers.ComputeSigningRoot(exit, domain.SignatureDomain)
	if err != nil {
		return nil, errors.Wrap(err, signingRootErr)
	}

	sig, err := signer(ctx, &validatorpb.SignRequest{
		PublicKey:       pubKey,
		SigningRoot:     exitRoot[:],
		SignatureDomain: domain.SignatureDomain,
		Object:          &validatorpb.SignRequest_Exit{Exit: exit},
	})
	if err != nil {
		return nil, errors.Wrap(err, signExitErr)
	}
	return sig.Marshal(), nil
}

// Gets the graffiti from cli or file for the validator public key.
func (v *validator) getGraffiti(ctx context.Context, pubKey [48]byte) ([]byte, error) {
	// When specified, default graffiti from the command line takes the first priority.
	if len(v.graffiti) != 0 {
		return v.graffiti, nil
	}

	if v.graffitiStruct == nil {
		return nil, errors.New("graffitiStruct can't be nil")
	}

	// When specified, individual validator specified graffiti takes the second priority.
	idx, err := v.validatorClient.ValidatorIndex(ctx, &ethpb.ValidatorIndexRequest{PublicKey: pubKey[:]})
	if err != nil {
		return []byte{}, err
	}
	g, ok := v.graffitiStruct.Specific[idx.Index]
	if ok {
		return []byte(g), nil
	}

	// When specified, a graffiti from the ordered list in the file take third priority.
	if v.graffitiOrderedIndex < uint64(len(v.graffitiStruct.Ordered)) {
		graffiti := v.graffitiStruct.Ordered[v.graffitiOrderedIndex]
		v.graffitiOrderedIndex = v.graffitiOrderedIndex + 1
		err := v.db.SaveGraffitiOrderedIndex(ctx, v.graffitiOrderedIndex)
		if err != nil {
			return nil, errors.Wrap(err, "failed to update graffiti ordered index")
		}
		return []byte(graffiti), nil
	}

	// When specified, a graffiti from the random list in the file take fourth priority.
	if len(v.graffitiStruct.Random) != 0 {
		r := rand.NewGenerator()
		r.Seed(time.Now().Unix())
		i := r.Uint64() % uint64(len(v.graffitiStruct.Random))
		return []byte(v.graffitiStruct.Random[i]), nil
	}

	// Finally, default graffiti if specified in the file will be used.
	if v.graffitiStruct.Default != "" {
		return []byte(v.graffitiStruct.Default), nil
	}

	return []byte{}, nil
}<|MERGE_RESOLUTION|>--- conflicted
+++ resolved
@@ -119,27 +119,13 @@
 		return
 	}
 
-<<<<<<< HEAD
-	if err := v.slashableProposalCheck(ctx, pubKey, wrapperv1.WrappedPhase0SignedBeaconBlock(blk), signingRoot); err != nil {
-=======
-	if err := v.preBlockSignValidations(ctx, pubKey, wrapper.WrappedPhase0BeaconBlock(b), signingRoot); err != nil {
->>>>>>> 562e1282
+	if err := v.slashableProposalCheck(ctx, pubKey, wrapper.WrappedPhase0SignedBeaconBlock(blk), signingRoot); err != nil {
 		log.WithFields(
 			blockLogFields(pubKey, wrapper.WrappedPhase0BeaconBlock(b), nil),
 		).WithError(err).Error("Failed block slashing protection check")
 		return
 	}
 
-<<<<<<< HEAD
-=======
-	if err := v.postBlockSignUpdate(ctx, pubKey, wrapper.WrappedPhase0SignedBeaconBlock(blk), signingRoot); err != nil {
-		log.WithFields(
-			blockLogFields(pubKey, wrapper.WrappedPhase0BeaconBlock(b), sig),
-		).WithError(err).Error("Failed block slashing protection check")
-		return
-	}
-
->>>>>>> 562e1282
 	// Propose and broadcast block via beacon node
 	blkResp, err := v.validatorClient.ProposeBlock(ctx, blk)
 	if err != nil {
@@ -259,27 +245,18 @@
 		return
 	}
 
-	if err := v.preBlockSignValidations(ctx, pubKey, wb, signingRoot); err != nil {
+	wsb, err := wrapper.WrappedAltairSignedBeaconBlock(blk)
+	if err != nil {
+		log.WithError(err).Error("Failed to wrap signed block")
+		if v.emitAccountMetrics {
+			ValidatorProposeFailVec.WithLabelValues(fmtKey).Inc()
+		}
+		return
+	}
+
+	if err := v.slashableProposalCheck(ctx, pubKey, wsb, signingRoot); err != nil {
 		log.WithFields(
 			blockLogFields(pubKey, wb, nil),
-		).WithError(err).Error("Failed block slashing protection check")
-		if v.emitAccountMetrics {
-			ValidatorProposeFailVec.WithLabelValues(fmtKey).Inc()
-		}
-		return
-	}
-
-	wsb, err := wrapper.WrappedAltairSignedBeaconBlock(blk)
-	if err != nil {
-		log.WithError(err).Error("Failed to wrap signed block")
-		if v.emitAccountMetrics {
-			ValidatorProposeFailVec.WithLabelValues(fmtKey).Inc()
-		}
-		return
-	}
-	if err := v.postBlockSignUpdate(ctx, pubKey, wsb, signingRoot); err != nil {
-		log.WithFields(
-			blockLogFields(pubKey, wb, sig),
 		).WithError(err).Error("Failed block slashing protection check")
 		if v.emitAccountMetrics {
 			ValidatorProposeFailVec.WithLabelValues(fmtKey).Inc()

--- conflicted
+++ resolved
@@ -42,13 +42,8 @@
 
 	// Try v3 endpoint first. If it's not supported, then we fall back to older endpoints.
 	// We try the blinded block endpoint first. If it fails, we assume that we got a full block and try the full block endpoint.
-<<<<<<< HEAD
 	queryUrl := buildURL(fmt.Sprintf("/eth/v3/validator/blocks/%d", slot), buildGetBeaconBlockUrlValues(randaoReveal, graffiti, builderBoostFactor))
 	produceBlockV3ResponseJson := validator.ProduceBlockV3Response{}
-=======
-	queryUrl := buildURL(fmt.Sprintf("/eth/v3/validator/blocks/%d", slot), queryParams)
-	produceBlockV3ResponseJson := structs.ProduceBlockV3Response{}
->>>>>>> 5de22d22
 	err := c.jsonRestHandler.Get(ctx, queryUrl, &produceBlockV3ResponseJson)
 	errJson := &httputil.DefaultJsonError{}
 	if err != nil {

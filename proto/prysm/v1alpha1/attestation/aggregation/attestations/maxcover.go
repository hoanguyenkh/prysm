--- conflicted
+++ resolved
@@ -15,11 +15,7 @@
 // Aggregation occurs in many rounds, up until no more aggregation is possible (all attestations
 // are overlapping).
 // See https://hackmd.io/@farazdagi/in-place-attagg for design and rationale.
-<<<<<<< HEAD
-func MaxCoverAttestationAggregation(atts []interfaces.Attestation) ([]interfaces.Attestation, error) {
-=======
 func MaxCoverAttestationAggregation(atts []ethpb.Att) ([]ethpb.Att, error) {
->>>>>>> d04eca4d
 	if len(atts) < 2 {
 		return atts, nil
 	}
@@ -154,11 +150,7 @@
 
 // aggregateAttestations combines signatures of selected attestations into a single aggregate attestation, and
 // pushes that aggregated attestation into the position of the first of selected attestations.
-<<<<<<< HEAD
-func aggregateAttestations(atts []interfaces.Attestation, keys []int, coverage *bitfield.Bitlist64) (targetIdx int, err error) {
-=======
 func aggregateAttestations(atts []ethpb.Att, keys []int, coverage *bitfield.Bitlist64) (targetIdx int, err error) {
->>>>>>> d04eca4d
 	if len(keys) < 2 || atts == nil || len(atts) < 2 {
 		return targetIdx, errors.Wrap(ErrInvalidAttestationCount, "cannot aggregate")
 	}
@@ -192,11 +184,7 @@
 // rearrangeProcessedAttestations pushes processed attestations to the end of the slice, returning
 // the number of items re-arranged (so that caller can cut the slice, and allow processed items to be
 // garbage collected).
-<<<<<<< HEAD
-func rearrangeProcessedAttestations(atts []interfaces.Attestation, candidates []*bitfield.Bitlist64, processedKeys []int) {
-=======
 func rearrangeProcessedAttestations(atts []ethpb.Att, candidates []*bitfield.Bitlist64, processedKeys []int) {
->>>>>>> d04eca4d
 	if atts == nil || candidates == nil || processedKeys == nil {
 		return
 	}
@@ -228,11 +216,7 @@
 
 // selectUsingKeys returns only items with specified keys.
 func (al attList) selectUsingKeys(keys []int) attList {
-<<<<<<< HEAD
-	filtered := make([]interfaces.Attestation, len(keys))
-=======
 	filtered := make([]ethpb.Att, len(keys))
->>>>>>> d04eca4d
 	for i, key := range keys {
 		filtered[i] = al[key]
 	}

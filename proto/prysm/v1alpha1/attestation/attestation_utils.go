--- conflicted
+++ resolved
@@ -6,10 +6,10 @@
 	"bytes"
 	"context"
 	"fmt"
-	"slices"
 	"sort"
 
 	"github.com/pkg/errors"
+	"github.com/prysmaticlabs/go-bitfield"
 	"github.com/prysmaticlabs/prysm/v5/beacon-chain/core/signing"
 	"github.com/prysmaticlabs/prysm/v5/config/params"
 	"github.com/prysmaticlabs/prysm/v5/consensus-types/interfaces"
@@ -39,13 +39,8 @@
 //	     data=attestation.data,
 //	     signature=attestation.signature,
 //	 )
-<<<<<<< HEAD
-func ConvertToIndexed(ctx context.Context, attestation interfaces.Attestation, committees [][]primitives.ValidatorIndex) (*ethpb.IndexedAttestation, error) {
-	attIndices, err := AttestingIndices(attestation, committees)
-=======
 func ConvertToIndexed(ctx context.Context, attestation interfaces.Attestation, committees ...[]primitives.ValidatorIndex) (ethpb.IndexedAtt, error) {
 	attIndices, err := AttestingIndices(attestation, committees...)
->>>>>>> 77f9a86a
 	if err != nil {
 		return nil, err
 	}
@@ -67,17 +62,6 @@
 //
 // Spec pseudocode definition (Electra version):
 //
-<<<<<<< HEAD
-//	def get_attesting_indices(state: BeaconState,
-//	                       data: AttestationData,
-//	                       bits: Bitlist[MAX_VALIDATORS_PER_COMMITTEE]) -> Set[ValidatorIndex]:
-//	 """
-//	 Return the set of attesting indices corresponding to ``data`` and ``bits``.
-//	 """
-//	 committee = get_beacon_committee(state, data.slot, data.index)
-//	 return set(index for i, index in enumerate(committee) if bits[i])
-func AttestingIndices(att interfaces.Attestation, committees [][]primitives.ValidatorIndex) ([]uint64, error) {
-=======
 //	def get_attesting_indices(state: BeaconState, attestation: Attestation) -> Set[ValidatorIndex]:
 //	    """
 //	    Return the set of attesting indices corresponding to ``aggregation_bits`` and ``committee_bits``.
@@ -95,7 +79,6 @@
 //
 //	    return output
 func AttestingIndices(att interfaces.Attestation, committees ...[]primitives.ValidatorIndex) ([]uint64, error) {
->>>>>>> 77f9a86a
 	if len(committees) == 0 {
 		return []uint64{}, nil
 	}
@@ -103,7 +86,6 @@
 	aggBits := att.GetAggregationBits()
 
 	if att.Version() < version.Electra {
-<<<<<<< HEAD
 		committee := committees[0]
 		if aggBits.Len() != uint64(len(committee)) {
 			return nil, fmt.Errorf("bitfield length %d is not equal to committee length %d", aggBits.Len(), len(committee))
@@ -116,24 +98,6 @@
 			}
 		}
 		return indices, nil
-	}
-
-	attesters := make([]uint64, 0, len(aggBits))
-	committeeOffset := 0
-	for _, c := range committees {
-		committeeAttesters := make([]uint64, 0, len(c))
-		for i, vi := range c {
-			if aggBits[committeeOffset+i] == 1 {
-				committeeAttesters = append(committeeAttesters, uint64(c[vi]))
-			}
-		}
-		attesters = append(attesters, committeeAttesters...)
-		committeeOffset += len(c)
-	}
-
-	return attesters, nil
-=======
-		return attestingIndicesPhase0(aggBits, committees[0])
 	}
 
 	committeesLen := 0
@@ -157,9 +121,7 @@
 		committeeOffset += len(c)
 	}
 
-	slices.Sort(attesters)
-	return slices.Compact(attesters), nil
->>>>>>> 77f9a86a
+	return attesters, nil
 }
 
 // VerifyIndexedAttestationSig this helper function performs the last part of the
@@ -236,11 +198,6 @@
 	if len(indices) == 0 {
 		return errors.New("expected non-empty attesting indices")
 	}
-<<<<<<< HEAD
-	maxLength := params.BeaconConfig().MaxValidatorsPerCommittee * params.BeaconConfig().MaxCommitteesPerSlot
-	if uint64(len(indices)) > maxLength {
-		return fmt.Errorf("validator indices count exceeds MAX_VALIDATORS_PER_COMMITTEE * MAX_COMMITTEES_PER_SLOT, %d > %d", len(indices), maxLength)
-=======
 	if indexedAttestation.Version() < version.Electra {
 		maxLength := params.BeaconConfig().MaxValidatorsPerCommittee
 		if uint64(len(indices)) > maxLength {
@@ -251,7 +208,6 @@
 		if uint64(len(indices)) > maxLength {
 			return fmt.Errorf("validator indices count exceeds MAX_VALIDATORS_PER_COMMITTEE * MAX_COMMITTEES_PER_SLOT, %d > %d", len(indices), maxLength)
 		}
->>>>>>> 77f9a86a
 	}
 	for i := 1; i < len(indices); i++ {
 		if indices[i-1] >= indices[i] {

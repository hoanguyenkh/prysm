package params

const (
	altairE2EForkEpoch    = 6
<<<<<<< HEAD
	bellatrixE2EForkEpoch = 8 //nolint:deadcode
	eip4844E2EForkEpoch   = 10
=======
	bellatrixE2EForkEpoch = 8
>>>>>>> 211c5c2c
)

// E2ETestConfig retrieves the configurations made specifically for E2E testing.
//
// WARNING: This config is only for testing, it is not meant for use outside of E2E.
func E2ETestConfig() *BeaconChainConfig {
	e2eConfig := MinimalSpecConfig()

	// Misc.
	e2eConfig.MinGenesisActiveValidatorCount = 256
	e2eConfig.GenesisDelay = 10 // 10 seconds so E2E has enough time to process deposits and get started.
	e2eConfig.ChurnLimitQuotient = 65536

	// Time parameters.
	e2eConfig.SecondsPerSlot = 10
	e2eConfig.SlotsPerEpoch = 6
	e2eConfig.SqrRootSlotsPerEpoch = 2
	e2eConfig.SecondsPerETH1Block = 2
	e2eConfig.Eth1FollowDistance = 8
	e2eConfig.EpochsPerEth1VotingPeriod = 2
	e2eConfig.ShardCommitteePeriod = 4
	e2eConfig.MaxSeedLookahead = 1

	// PoW parameters.
	e2eConfig.DepositChainID = 1337   // Chain ID of eth1 dev net.
	e2eConfig.DepositNetworkID = 1337 // Network ID of eth1 dev net.

	// Fork Parameters.
	e2eConfig.AltairForkEpoch = altairE2EForkEpoch
	e2eConfig.BellatrixForkEpoch = bellatrixE2EForkEpoch
	e2eConfig.Eip4844ForkEpoch = eip4844E2EForkEpoch

	// Terminal Total Difficulty.
	e2eConfig.TerminalTotalDifficulty = "616"

	// Prysm constants.
	e2eConfig.ConfigName = EndToEndName
	e2eConfig.GenesisForkVersion = []byte{0, 0, 0, 253}
	e2eConfig.AltairForkVersion = []byte{1, 0, 0, 253}
	e2eConfig.BellatrixForkVersion = []byte{2, 0, 0, 253}
	e2eConfig.Eip4844ForkVersion = []byte{3, 0, 0, 253}
	e2eConfig.ShardingForkVersion = []byte{4, 0, 0, 253}

	e2eConfig.InitializeForkSchedule()
	return e2eConfig
}

func E2EMainnetTestConfig() *BeaconChainConfig {
	e2eConfig := MainnetConfig().Copy()

	// Misc.
	e2eConfig.MinGenesisActiveValidatorCount = 256
	e2eConfig.GenesisDelay = 25 // 25 seconds so E2E has enough time to process deposits and get started.
	e2eConfig.ChurnLimitQuotient = 65536

	// Time parameters.
	e2eConfig.SecondsPerSlot = 6
	e2eConfig.SqrRootSlotsPerEpoch = 5
	e2eConfig.SecondsPerETH1Block = 2
	e2eConfig.Eth1FollowDistance = 8
	e2eConfig.ShardCommitteePeriod = 4

	// PoW parameters.
	e2eConfig.DepositChainID = 1337   // Chain ID of eth1 dev net.
	e2eConfig.DepositNetworkID = 1337 // Network ID of eth1 dev net.

	// Altair Fork Parameters.
	e2eConfig.AltairForkEpoch = altairE2EForkEpoch
	e2eConfig.BellatrixForkEpoch = bellatrixE2EForkEpoch
	e2eConfig.Eip4844ForkEpoch = eip4844E2EForkEpoch

	// Terminal Total Difficulty.
	e2eConfig.TerminalTotalDifficulty = "616"

	// Prysm constants.
	e2eConfig.ConfigName = EndToEndMainnetName
	e2eConfig.GenesisForkVersion = []byte{0, 0, 0, 254}
	e2eConfig.AltairForkVersion = []byte{1, 0, 0, 254}
	e2eConfig.BellatrixForkVersion = []byte{2, 0, 0, 254}
	e2eConfig.Eip4844ForkVersion = []byte{3, 0, 0, 254}
	e2eConfig.ShardingForkVersion = []byte{4, 0, 0, 254}

	e2eConfig.InitializeForkSchedule()
	return e2eConfig
}

// E2EMainnetConfigYaml returns the e2e config in yaml format.
func E2EMainnetConfigYaml() []byte {
	return ConfigToYaml(E2EMainnetTestConfig())
}

// E2ETestConfigYaml returns the e2e config in yaml format.
func E2ETestConfigYaml() []byte {
	return ConfigToYaml(E2ETestConfig())
}<|MERGE_RESOLUTION|>--- conflicted
+++ resolved
@@ -2,12 +2,8 @@
 
 const (
 	altairE2EForkEpoch    = 6
-<<<<<<< HEAD
-	bellatrixE2EForkEpoch = 8 //nolint:deadcode
+	bellatrixE2EForkEpoch = 8
 	eip4844E2EForkEpoch   = 10
-=======
-	bellatrixE2EForkEpoch = 8
->>>>>>> 211c5c2c
 )
 
 // E2ETestConfig retrieves the configurations made specifically for E2E testing.

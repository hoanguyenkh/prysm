--- conflicted
+++ resolved
@@ -79,14 +79,9 @@
         "//beacon-chain/state/interface:go_default_library",
         "//beacon-chain/state/v1:go_default_library",
         "//proto/beacon/p2p/v1:go_default_library",
-<<<<<<< HEAD
-        "//proto/eth/v1alpha1:go_default_library",
-        "//proto/eth/v1alpha1/wrapper:go_default_library",
-        "//proto/prysm/v2/wrapper:go_default_library",
-=======
         "//proto/prysm/v1alpha1:go_default_library",
         "//proto/prysm/v1alpha1/wrapper:go_default_library",
->>>>>>> 6dadb80c
+        "//proto/prysm/v2/wrapper:go_default_library",
         "//shared/aggregation:go_default_library",
         "//shared/aggregation/attestations:go_default_library",
         "//shared/attestationutil:go_default_library",

package transition

import (
	"bytes"
	"context"
	"fmt"

	"github.com/pkg/errors"
	"github.com/prysmaticlabs/prysm/v5/beacon-chain/core/altair"
	b "github.com/prysmaticlabs/prysm/v5/beacon-chain/core/blocks"
	"github.com/prysmaticlabs/prysm/v5/beacon-chain/core/electra"
	"github.com/prysmaticlabs/prysm/v5/beacon-chain/core/transition/interop"
	v "github.com/prysmaticlabs/prysm/v5/beacon-chain/core/validators"
	"github.com/prysmaticlabs/prysm/v5/beacon-chain/state"
	field_params "github.com/prysmaticlabs/prysm/v5/config/fieldparams"
	"github.com/prysmaticlabs/prysm/v5/consensus-types/blocks"
	"github.com/prysmaticlabs/prysm/v5/consensus-types/interfaces"
	"github.com/prysmaticlabs/prysm/v5/crypto/bls"
	"github.com/prysmaticlabs/prysm/v5/monitoring/tracing"
	"github.com/prysmaticlabs/prysm/v5/runtime/version"
	"go.opencensus.io/trace"
)

// ExecuteStateTransitionNoVerifyAnySig defines the procedure for a state transition function.
// This does not validate any BLS signatures of attestations, block proposer signature, randao signature,
// it is used for performing a state transition as quickly as possible. This function also returns a signature
// set of all signatures not verified, so that they can be stored and verified later.
//
// WARNING: This method does not validate any signatures (i.e. calling `state_transition()` with `validate_result=False`).
// This method also modifies the passed in state.
//
// Spec pseudocode definition:
//
//	def state_transition(state: BeaconState, signed_block: ReadOnlySignedBeaconBlock, validate_result: bool=True) -> None:
//	  block = signed_block.message
//	  # Process slots (including those with no blocks) since block
//	  process_slots(state, block.slot)
//	  # Verify signature
//	  if validate_result:
//	      assert verify_block_signature(state, signed_block)
//	  # Process block
//	  process_block(state, block)
//	  # Verify state root
//	  if validate_result:
//	      assert block.state_root == hash_tree_root(state)
func ExecuteStateTransitionNoVerifyAnySig(
	ctx context.Context,
	st state.BeaconState,
	signed interfaces.ReadOnlySignedBeaconBlock,
) (*bls.SignatureBatch, state.BeaconState, error) {
	if ctx.Err() != nil {
		return nil, nil, ctx.Err()
	}
	if signed == nil || signed.IsNil() || signed.Block().IsNil() {
		return nil, nil, errors.New("nil block")
	}

	ctx, span := trace.StartSpan(ctx, "core.state.ExecuteStateTransitionNoVerifyAnySig")
	defer span.End()
	var err error

	interop.WriteBlockToDisk(signed, false /* Has the block failed */)
	interop.WriteStateToDisk(st)

	parentRoot := signed.Block().ParentRoot()
	st, err = ProcessSlotsUsingNextSlotCache(ctx, st, parentRoot[:], signed.Block().Slot())
	if err != nil {
		return nil, nil, errors.Wrap(err, "could not process slots")
	}

	// Execute per block transition.
	set, st, err := ProcessBlockNoVerifyAnySig(ctx, st, signed)
	if err != nil {
		return nil, nil, errors.Wrap(err, "could not process block")
	}

	// State root validation.
	postStateRoot, err := st.HashTreeRoot(ctx)
	if err != nil {
		return nil, nil, err
	}
	stateRoot := signed.Block().StateRoot()
	if !bytes.Equal(postStateRoot[:], stateRoot[:]) {
		return nil, nil, fmt.Errorf("could not validate state root, wanted: %#x, received: %#x",
			postStateRoot[:], signed.Block().StateRoot())
	}

	return set, st, nil
}

// CalculateStateRoot defines the procedure for a state transition function.
// This does not validate any BLS signatures in a block, it is used for calculating the
// state root of the state for the block proposer to use.
// This does not modify state.
//
// WARNING: This method does not validate any BLS signatures (i.e. calling `state_transition()` with `validate_result=False`).
// This is used for proposer to compute state root before proposing a new block, and this does not modify state.
//
// Spec pseudocode definition:
//
//	def state_transition(state: BeaconState, signed_block: ReadOnlySignedBeaconBlock, validate_result: bool=True) -> None:
//	  block = signed_block.message
//	  # Process slots (including those with no blocks) since block
//	  process_slots(state, block.slot)
//	  # Verify signature
//	  if validate_result:
//	      assert verify_block_signature(state, signed_block)
//	  # Process block
//	  process_block(state, block)
//	  # Verify state root
//	  if validate_result:
//	      assert block.state_root == hash_tree_root(state)
func CalculateStateRoot(
	ctx context.Context,
	state state.BeaconState,
	signed interfaces.ReadOnlySignedBeaconBlock,
) ([32]byte, error) {
	ctx, span := trace.StartSpan(ctx, "core.state.CalculateStateRoot")
	defer span.End()
	if ctx.Err() != nil {
		tracing.AnnotateError(span, ctx.Err())
		return [32]byte{}, ctx.Err()
	}
	if state == nil || state.IsNil() {
		return [32]byte{}, errors.New("nil state")
	}
	if signed == nil || signed.IsNil() || signed.Block().IsNil() {
		return [32]byte{}, errors.New("nil block")
	}

	// Copy state to avoid mutating the state reference.
	state = state.Copy()

	// Execute per slots transition.
	var err error
	parentRoot := signed.Block().ParentRoot()
	state, err = ProcessSlotsUsingNextSlotCache(ctx, state, parentRoot[:], signed.Block().Slot())
	if err != nil {
		return [32]byte{}, errors.Wrap(err, "could not process slots")
	}

	// Execute per block transition.
	state, err = ProcessBlockForStateRoot(ctx, state, signed)
	if err != nil {
		return [32]byte{}, errors.Wrap(err, "could not process block")
	}

	return state.HashTreeRoot(ctx)
}

// ProcessBlockNoVerifyAnySig creates a new, modified beacon state by applying block operation
// transformations as defined in the Ethereum Serenity specification. It does not validate
// any block signature except for deposit and slashing signatures. It also returns the relevant
// signature set from all the respective methods.
//
// Spec pseudocode definition:
//
//	def process_block(state: BeaconState, block: ReadOnlyBeaconBlock) -> None:
//	  process_block_header(state, block)
//	  process_randao(state, block.body)
//	  process_eth1_data(state, block.body)
//	  process_operations(state, block.body)
func ProcessBlockNoVerifyAnySig(
	ctx context.Context,
	st state.BeaconState,
	signed interfaces.ReadOnlySignedBeaconBlock,
) (*bls.SignatureBatch, state.BeaconState, error) {
	ctx, span := trace.StartSpan(ctx, "core.state.ProcessBlockNoVerifyAnySig")
	defer span.End()
	if err := blocks.BeaconBlockIsNil(signed); err != nil {
		return nil, nil, err
	}

	if st.Version() != signed.Block().Version() {
		return nil, nil, fmt.Errorf("state and block are different version. %d != %d", st.Version(), signed.Block().Version())
	}

	blk := signed.Block()
	st, err := ProcessBlockForStateRoot(ctx, st, signed)
	if err != nil {
		return nil, nil, err
	}

	sig := signed.Signature()
	bSet, err := b.BlockSignatureBatch(st, blk.ProposerIndex(), sig[:], blk.HashTreeRoot)
	if err != nil {
		tracing.AnnotateError(span, err)
		return nil, nil, errors.Wrap(err, "could not retrieve block signature set")
	}
	randaoReveal := signed.Block().Body().RandaoReveal()
	rSet, err := b.RandaoSignatureBatch(ctx, st, randaoReveal[:])
	if err != nil {
		tracing.AnnotateError(span, err)
		return nil, nil, errors.Wrap(err, "could not retrieve randao signature set")
	}
	aSet, err := b.AttestationSignatureBatch(ctx, st, signed.Block().Body().Attestations())
	if err != nil {
		return nil, nil, errors.Wrap(err, "could not retrieve attestation signature set")
	}

	// Merge beacon block, randao and attestations signatures into a set.
	set := bls.NewSet()
	set.Join(bSet).Join(rSet).Join(aSet)

	if blk.Version() >= version.Capella {
		changes, err := signed.Block().Body().BLSToExecutionChanges()
		if err != nil {
			return nil, nil, errors.Wrap(err, "could not get BLSToExecutionChanges")
		}
		cSet, err := b.BLSChangesSignatureBatch(st, changes)
		if err != nil {
			return nil, nil, errors.Wrap(err, "could not get BLSToExecutionChanges signatures")
		}
		set.Join(cSet)
	}
	return set, st, nil
}

// ProcessOperationsNoVerifyAttsSigs processes the operations in the beacon block and updates beacon state
// with the operations in block. It does not verify attestation signatures.
//
// WARNING: This method does not verify attestation signatures.
// This is used to perform the block operations as fast as possible.
//
// Spec pseudocode definition:
//
//	def process_operations(state: BeaconState, body: BeaconBlockBody) -> None:
//	    # [Modified in Electra:EIP6110]
//	    # Disable former deposit mechanism once all prior deposits are processed
//	    eth1_deposit_index_limit = min(state.eth1_data.deposit_count, state.deposit_receipts_start_index)
//	    if state.eth1_deposit_index < eth1_deposit_index_limit:
//	        assert len(body.deposits) == min(MAX_DEPOSITS, eth1_deposit_index_limit - state.eth1_deposit_index)
//	    else:
//	        assert len(body.deposits) == 0
//
//	    def for_ops(operations: Sequence[Any], fn: Callable[[BeaconState, Any], None]) -> None:
//	        for operation in operations:
//	            fn(state, operation)
//
//	    for_ops(body.proposer_slashings, process_proposer_slashing)
//	    for_ops(body.attester_slashings, process_attester_slashing)
//	    for_ops(body.attestations, process_attestation)  # [Modified in Electra:EIP7549]
//	    for_ops(body.deposits, process_deposit)  # [Modified in Electra:EIP7251]
//	    for_ops(body.voluntary_exits, process_voluntary_exit)  # [Modified in Electra:EIP7251]
//	    for_ops(body.bls_to_execution_changes, process_bls_to_execution_change)
//	    # [New in Electra:EIP7002:EIP7251]
//	    for_ops(body.execution_payload.withdrawal_requests, process_execution_layer_withdrawal_request)
//	    for_ops(body.execution_payload.deposit_receipts, process_deposit_receipt)  # [New in Electra:EIP6110]
//	    for_ops(body.consolidations, process_consolidation)  # [New in Electra:EIP7251]
func ProcessOperationsNoVerifyAttsSigs(
	ctx context.Context,
	state state.BeaconState,
	beaconBlock interfaces.ReadOnlyBeaconBlock) (state.BeaconState, error) {
	ctx, span := trace.StartSpan(ctx, "core.state.ProcessOperationsNoVerifyAttsSigs")
	defer span.End()
	if beaconBlock == nil || beaconBlock.IsNil() {
		return nil, blocks.ErrNilBeaconBlock
	}

	if _, err := VerifyOperationLengths(ctx, state, beaconBlock); err != nil {
		return nil, errors.Wrap(err, "could not verify operation lengths")
	}

	var err error
	if beaconBlock.Version() == version.Phase0 {
		state, err = phase0Operations(ctx, state, beaconBlock)
		if err != nil {
			return nil, err
		}
<<<<<<< HEAD
	} else {
=======
	case version.Altair, version.Bellatrix, version.Capella, version.Deneb:
>>>>>>> 8e6d39a4
		state, err = altairOperations(ctx, state, beaconBlock)
		if err != nil {
			return nil, err
		}
<<<<<<< HEAD
=======
	case version.Electra:
		state, err = electraOperations(ctx, state, beaconBlock)
		if err != nil {
			return nil, err
		}
	default:
		return nil, errors.New("block does not have correct version")
>>>>>>> 8e6d39a4
	}

	return state, nil
}

// ProcessBlockForStateRoot processes the state for state root computation. It skips proposer signature
// and randao signature verifications.
//
// Spec pseudocode definition:
// def process_block(state: BeaconState, block: ReadOnlyBeaconBlock) -> None:
//
//	process_block_header(state, block)
//	if is_execution_enabled(state, block.body):
//	    process_execution_payload(state, block.body.execution_payload, EXECUTION_ENGINE)  # [New in Bellatrix]
//	process_randao(state, block.body)
//	process_eth1_data(state, block.body)
//	process_operations(state, block.body)
//	process_sync_aggregate(state, block.body.sync_aggregate)
func ProcessBlockForStateRoot(
	ctx context.Context,
	state state.BeaconState,
	signed interfaces.ReadOnlySignedBeaconBlock,
) (state.BeaconState, error) {
	ctx, span := trace.StartSpan(ctx, "core.state.ProcessBlockForStateRoot")
	defer span.End()
	if err := blocks.BeaconBlockIsNil(signed); err != nil {
		return nil, err
	}

	blk := signed.Block()
	body := blk.Body()
	bodyRoot, err := body.HashTreeRoot()
	if err != nil {
		return nil, errors.Wrap(err, "could not hash tree root beacon block body")
	}
	parentRoot := blk.ParentRoot()
	state, err = b.ProcessBlockHeaderNoVerify(ctx, state, blk.Slot(), blk.ProposerIndex(), parentRoot[:], bodyRoot[:])
	if err != nil {
		tracing.AnnotateError(span, err)
		return nil, errors.Wrap(err, "could not process block header")
	}

	enabled, err := b.IsExecutionEnabled(state, blk.Body())
	if err != nil {
		return nil, errors.Wrap(err, "could not check if execution is enabled")
	}
	if enabled {
		executionData, err := blk.Body().Execution()
		if err != nil {
			return nil, err
		}
		if blk.IsBlinded() {
			state, err = b.ProcessPayloadHeader(state, executionData)
		} else {
			state, err = b.ProcessPayload(state, executionData)
		}
		if err != nil {
			return nil, errors.Wrap(err, "could not process execution data")
		}
	}

	if err := VerifyBlobCommitmentCount(blk); err != nil {
		return nil, err
	}

	randaoReveal := signed.Block().Body().RandaoReveal()
	state, err = b.ProcessRandaoNoVerify(state, randaoReveal[:])
	if err != nil {
		tracing.AnnotateError(span, err)
		return nil, errors.Wrap(err, "could not verify and process randao")
	}

	state, err = b.ProcessEth1DataInBlock(ctx, state, signed.Block().Body().Eth1Data())
	if err != nil {
		tracing.AnnotateError(span, err)
		return nil, errors.Wrap(err, "could not process eth1 data")
	}

	state, err = ProcessOperationsNoVerifyAttsSigs(ctx, state, signed.Block())
	if err != nil {
		tracing.AnnotateError(span, err)
		return nil, errors.Wrap(err, "could not process block operation")
	}

	if signed.Block().Version() == version.Phase0 {
		return state, nil
	}

	sa, err := signed.Block().Body().SyncAggregate()
	if err != nil {
		return nil, errors.Wrap(err, "could not get sync aggregate from block")
	}
	state, _, err = altair.ProcessSyncAggregate(ctx, state, sa)
	if err != nil {
		return nil, errors.Wrap(err, "process_sync_aggregate failed")
	}

	return state, nil
}

func VerifyBlobCommitmentCount(blk interfaces.ReadOnlyBeaconBlock) error {
	if blk.Version() < version.Deneb {
		return nil
	}
	kzgs, err := blk.Body().BlobKzgCommitments()
	if err != nil {
		return err
	}
	if len(kzgs) > field_params.MaxBlobsPerBlock {
		return fmt.Errorf("too many kzg commitments in block: %d", len(kzgs))
	}
	return nil
}

// electraOperations
//
// Spec definition:
//
//	def process_operations(state: BeaconState, body: BeaconBlockBody) -> None:
//	    # [Modified in Electra:EIP6110]
//	    # Disable former deposit mechanism once all prior deposits are processed
//	    eth1_deposit_index_limit = min(state.eth1_data.deposit_count, state.deposit_receipts_start_index)
//	    if state.eth1_deposit_index < eth1_deposit_index_limit:
//	        assert len(body.deposits) == min(MAX_DEPOSITS, eth1_deposit_index_limit - state.eth1_deposit_index)
//	    else:
//	        assert len(body.deposits) == 0
//
//	    def for_ops(operations: Sequence[Any], fn: Callable[[BeaconState, Any], None]) -> None:
//	        for operation in operations:
//	            fn(state, operation)
//
//	    for_ops(body.proposer_slashings, process_proposer_slashing)
//	    for_ops(body.attester_slashings, process_attester_slashing)
//	    for_ops(body.attestations, process_attestation)  # [Modified in Electra:EIP7549]
//	    for_ops(body.deposits, process_deposit)  # [Modified in Electra:EIP7251]
//	    for_ops(body.voluntary_exits, process_voluntary_exit)  # [Modified in Electra:EIP7251]
//	    for_ops(body.bls_to_execution_changes, process_bls_to_execution_change)
//	    # [New in Electra:EIP7002:EIP7251]
//	    for_ops(body.execution_payload.withdrawal_requests, process_execution_layer_withdrawal_request)
//	    for_ops(body.execution_payload.deposit_receipts, process_deposit_receipt)  # [New in Electra:EIP6110]
//	    for_ops(body.consolidations, process_consolidation)  # [New in Electra:EIP7251]
func electraOperations(
	ctx context.Context,
	st state.BeaconState,
	block interfaces.ReadOnlyBeaconBlock) (state.BeaconState, error) {
	// 6110 validations are in VerifyOperationLengths

	// Electra extends the altair operations.
	st, err := altairOperations(ctx, st, block)
	if err != nil {
		return nil, err
	}
	b := block.Body()
	bod, ok := b.(interfaces.ROBlockBodyElectra)
	if !ok {
		return nil, errors.New("could not cast block body to electra block body")
	}
	e, err := bod.Execution()
	if err != nil {
		return nil, errors.Wrap(err, "could not get execution data from block")
	}
	exe, ok := e.(interfaces.ExecutionDataElectra)
	if !ok {
		return nil, errors.New("could not cast execution data to electra execution data")
	}
	st, err = electra.ProcessExecutionLayerWithdrawRequests(ctx, st, exe.WithdrawalRequests())
	if err != nil {
		return nil, errors.Wrap(err, "could not process execution layer withdrawal requests")
	}
	st, err = electra.ProcessDepositReceipts(ctx, st, exe.DepositReceipts())
	if err != nil {
		return nil, errors.Wrap(err, "could not process deposit receipts")
	}

	if err := electra.ProcessConsolidations(ctx, st, bod.Consolidations()); err != nil {
		return nil, errors.Wrap(err, "could not process consolidations")
	}
	return st, nil
}

// This calls altair block operations.
func altairOperations(
	ctx context.Context,
	st state.BeaconState,
	beaconBlock interfaces.ReadOnlyBeaconBlock) (state.BeaconState, error) {
	st, err := b.ProcessProposerSlashings(ctx, st, beaconBlock.Body().ProposerSlashings(), v.SlashValidator)
	if err != nil {
		return nil, errors.Wrap(err, "could not process altair proposer slashing")
	}
	st, err = b.ProcessAttesterSlashings(ctx, st, beaconBlock.Body().AttesterSlashings(), v.SlashValidator)
	if err != nil {
		return nil, errors.Wrap(err, "could not process altair attester slashing")
	}
	st, err = altair.ProcessAttestationsNoVerifySignature(ctx, st, beaconBlock)
	if err != nil {
		return nil, errors.Wrap(err, "could not process altair attestation")
	}
	if _, err := altair.ProcessDeposits(ctx, st, beaconBlock.Body().Deposits()); err != nil {
		return nil, errors.Wrap(err, "could not process altair deposit")
	}
	st, err = b.ProcessVoluntaryExits(ctx, st, beaconBlock.Body().VoluntaryExits())
	if err != nil {
		return nil, errors.Wrap(err, "could not process voluntary exits")
	}
	return b.ProcessBLSToExecutionChanges(st, beaconBlock)
}

// This calls phase 0 block operations.
func phase0Operations(
	ctx context.Context,
	st state.BeaconState,
	beaconBlock interfaces.ReadOnlyBeaconBlock) (state.BeaconState, error) {
	st, err := b.ProcessProposerSlashings(ctx, st, beaconBlock.Body().ProposerSlashings(), v.SlashValidator)
	if err != nil {
		return nil, errors.Wrap(err, "could not process block proposer slashings")
	}
	st, err = b.ProcessAttesterSlashings(ctx, st, beaconBlock.Body().AttesterSlashings(), v.SlashValidator)
	if err != nil {
		return nil, errors.Wrap(err, "could not process block attester slashings")
	}
	st, err = b.ProcessAttestationsNoVerifySignature(ctx, st, beaconBlock)
	if err != nil {
		return nil, errors.Wrap(err, "could not process block attestations")
	}
	if _, err := b.ProcessDeposits(ctx, st, beaconBlock.Body().Deposits()); err != nil {
		return nil, errors.Wrap(err, "could not process deposits")
	}
	return b.ProcessVoluntaryExits(ctx, st, beaconBlock.Body().VoluntaryExits())
}<|MERGE_RESOLUTION|>--- conflicted
+++ resolved
@@ -267,25 +267,16 @@
 		if err != nil {
 			return nil, err
 		}
-<<<<<<< HEAD
-	} else {
-=======
-	case version.Altair, version.Bellatrix, version.Capella, version.Deneb:
->>>>>>> 8e6d39a4
+	} else if beaconBlock.Version() < version.Electra {
 		state, err = altairOperations(ctx, state, beaconBlock)
 		if err != nil {
 			return nil, err
 		}
-<<<<<<< HEAD
-=======
-	case version.Electra:
+  } else {
 		state, err = electraOperations(ctx, state, beaconBlock)
 		if err != nil {
 			return nil, err
 		}
-	default:
-		return nil, errors.New("block does not have correct version")
->>>>>>> 8e6d39a4
 	}
 
 	return state, nil

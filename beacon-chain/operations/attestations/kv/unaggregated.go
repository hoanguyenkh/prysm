package kv

import (
	"context"

	"github.com/pkg/errors"
	"github.com/prysmaticlabs/prysm/v5/beacon-chain/core/helpers"
	"github.com/prysmaticlabs/prysm/v5/consensus-types/interfaces"
	"github.com/prysmaticlabs/prysm/v5/consensus-types/primitives"
	"go.opencensus.io/trace"
)

// SaveUnaggregatedAttestation saves an unaggregated attestation in cache.
<<<<<<< HEAD
func (c *AttCaches) SaveUnaggregatedAttestation(att interfaces.Attestation) error {
=======
func (c *AttCaches) SaveUnaggregatedAttestation(att ethpb.Att) error {
>>>>>>> d04eca4d
	if att == nil {
		return nil
	}
	if helpers.IsAggregated(att) {
		return errors.New("attestation is aggregated")
	}

	seen, err := c.hasSeenBit(att)
	if err != nil {
		return err
	}
	if seen {
		return nil
	}

	r, err := hashFn(att)
	if err != nil {
		return errors.Wrap(err, "could not tree hash attestation")
	}
<<<<<<< HEAD
	att = interfaces.CopyAttestation(att) // Copied.
=======
>>>>>>> d04eca4d
	c.unAggregateAttLock.Lock()
	defer c.unAggregateAttLock.Unlock()
	c.unAggregatedAtt[r] = att.Copy()

	return nil
}

// SaveUnaggregatedAttestations saves a list of unaggregated attestations in cache.
<<<<<<< HEAD
func (c *AttCaches) SaveUnaggregatedAttestations(atts []interfaces.Attestation) error {
=======
func (c *AttCaches) SaveUnaggregatedAttestations(atts []ethpb.Att) error {
>>>>>>> d04eca4d
	for _, att := range atts {
		if err := c.SaveUnaggregatedAttestation(att); err != nil {
			return err
		}
	}

	return nil
}

// UnaggregatedAttestations returns all the unaggregated attestations in cache.
<<<<<<< HEAD
func (c *AttCaches) UnaggregatedAttestations() ([]interfaces.Attestation, error) {
	c.unAggregateAttLock.RLock()
	defer c.unAggregateAttLock.RUnlock()
	unAggregatedAtts := c.unAggregatedAtt
	atts := make([]interfaces.Attestation, 0, len(unAggregatedAtts))
=======
func (c *AttCaches) UnaggregatedAttestations() ([]ethpb.Att, error) {
	c.unAggregateAttLock.RLock()
	defer c.unAggregateAttLock.RUnlock()
	unAggregatedAtts := c.unAggregatedAtt
	atts := make([]ethpb.Att, 0, len(unAggregatedAtts))
>>>>>>> d04eca4d
	for _, att := range unAggregatedAtts {
		seen, err := c.hasSeenBit(att)
		if err != nil {
			return nil, err
		}
		if !seen {
<<<<<<< HEAD
			atts = append(atts, interfaces.CopyAttestation(att) /* Copied */)
=======
			atts = append(atts, att.Copy())
>>>>>>> d04eca4d
		}
	}
	return atts, nil
}

// UnaggregatedAttestationsBySlotIndex returns the unaggregated attestations in cache,
// filtered by committee index and slot.
<<<<<<< HEAD
func (c *AttCaches) UnaggregatedAttestationsBySlotIndex(ctx context.Context, slot primitives.Slot, committeeIndex primitives.CommitteeIndex) []interfaces.Attestation {
	_, span := trace.StartSpan(ctx, "operations.attestations.kv.UnaggregatedAttestationsBySlotIndex")
	defer span.End()

	atts := make([]interfaces.Attestation, 0)
=======
func (c *AttCaches) UnaggregatedAttestationsBySlotIndex(ctx context.Context, slot primitives.Slot, committeeIndex primitives.CommitteeIndex) []ethpb.Att {
	_, span := trace.StartSpan(ctx, "operations.attestations.kv.UnaggregatedAttestationsBySlotIndex")
	defer span.End()

	atts := make([]ethpb.Att, 0)
>>>>>>> d04eca4d

	c.unAggregateAttLock.RLock()
	defer c.unAggregateAttLock.RUnlock()

	unAggregatedAtts := c.unAggregatedAtt
	for _, a := range unAggregatedAtts {
		if slot == a.GetData().Slot && committeeIndex == a.GetData().CommitteeIndex {
			atts = append(atts, a)
		}
	}

	return atts
}

// DeleteUnaggregatedAttestation deletes the unaggregated attestations in cache.
<<<<<<< HEAD
func (c *AttCaches) DeleteUnaggregatedAttestation(att interfaces.Attestation) error {
=======
func (c *AttCaches) DeleteUnaggregatedAttestation(att ethpb.Att) error {
>>>>>>> d04eca4d
	if att == nil {
		return nil
	}
	if helpers.IsAggregated(att) {
		return errors.New("attestation is aggregated")
	}

	if err := c.insertSeenBit(att); err != nil {
		return err
	}

	r, err := hashFn(att)
	if err != nil {
		return errors.Wrap(err, "could not tree hash attestation")
	}

	c.unAggregateAttLock.Lock()
	defer c.unAggregateAttLock.Unlock()
	delete(c.unAggregatedAtt, r)

	return nil
}

// DeleteSeenUnaggregatedAttestations deletes the unaggregated attestations in cache
// that have been already processed once. Returns number of attestations deleted.
func (c *AttCaches) DeleteSeenUnaggregatedAttestations() (int, error) {
	c.unAggregateAttLock.Lock()
	defer c.unAggregateAttLock.Unlock()

	count := 0
	for r, att := range c.unAggregatedAtt {
		if att == nil || helpers.IsAggregated(att) {
			continue
		}
		if seen, err := c.hasSeenBit(att); err == nil && seen {
			delete(c.unAggregatedAtt, r)
			count++
		}
	}
	return count, nil
}

// UnaggregatedAttestationCount returns the number of unaggregated attestations key in the pool.
func (c *AttCaches) UnaggregatedAttestationCount() int {
	c.unAggregateAttLock.RLock()
	defer c.unAggregateAttLock.RUnlock()
	return len(c.unAggregatedAtt)
}<|MERGE_RESOLUTION|>--- conflicted
+++ resolved
@@ -11,11 +11,7 @@
 )
 
 // SaveUnaggregatedAttestation saves an unaggregated attestation in cache.
-<<<<<<< HEAD
-func (c *AttCaches) SaveUnaggregatedAttestation(att interfaces.Attestation) error {
-=======
 func (c *AttCaches) SaveUnaggregatedAttestation(att ethpb.Att) error {
->>>>>>> d04eca4d
 	if att == nil {
 		return nil
 	}
@@ -35,10 +31,6 @@
 	if err != nil {
 		return errors.Wrap(err, "could not tree hash attestation")
 	}
-<<<<<<< HEAD
-	att = interfaces.CopyAttestation(att) // Copied.
-=======
->>>>>>> d04eca4d
 	c.unAggregateAttLock.Lock()
 	defer c.unAggregateAttLock.Unlock()
 	c.unAggregatedAtt[r] = att.Copy()
@@ -47,11 +39,7 @@
 }
 
 // SaveUnaggregatedAttestations saves a list of unaggregated attestations in cache.
-<<<<<<< HEAD
-func (c *AttCaches) SaveUnaggregatedAttestations(atts []interfaces.Attestation) error {
-=======
 func (c *AttCaches) SaveUnaggregatedAttestations(atts []ethpb.Att) error {
->>>>>>> d04eca4d
 	for _, att := range atts {
 		if err := c.SaveUnaggregatedAttestation(att); err != nil {
 			return err
@@ -62,30 +50,18 @@
 }
 
 // UnaggregatedAttestations returns all the unaggregated attestations in cache.
-<<<<<<< HEAD
-func (c *AttCaches) UnaggregatedAttestations() ([]interfaces.Attestation, error) {
-	c.unAggregateAttLock.RLock()
-	defer c.unAggregateAttLock.RUnlock()
-	unAggregatedAtts := c.unAggregatedAtt
-	atts := make([]interfaces.Attestation, 0, len(unAggregatedAtts))
-=======
 func (c *AttCaches) UnaggregatedAttestations() ([]ethpb.Att, error) {
 	c.unAggregateAttLock.RLock()
 	defer c.unAggregateAttLock.RUnlock()
 	unAggregatedAtts := c.unAggregatedAtt
 	atts := make([]ethpb.Att, 0, len(unAggregatedAtts))
->>>>>>> d04eca4d
 	for _, att := range unAggregatedAtts {
 		seen, err := c.hasSeenBit(att)
 		if err != nil {
 			return nil, err
 		}
 		if !seen {
-<<<<<<< HEAD
-			atts = append(atts, interfaces.CopyAttestation(att) /* Copied */)
-=======
 			atts = append(atts, att.Copy())
->>>>>>> d04eca4d
 		}
 	}
 	return atts, nil
@@ -93,19 +69,11 @@
 
 // UnaggregatedAttestationsBySlotIndex returns the unaggregated attestations in cache,
 // filtered by committee index and slot.
-<<<<<<< HEAD
-func (c *AttCaches) UnaggregatedAttestationsBySlotIndex(ctx context.Context, slot primitives.Slot, committeeIndex primitives.CommitteeIndex) []interfaces.Attestation {
-	_, span := trace.StartSpan(ctx, "operations.attestations.kv.UnaggregatedAttestationsBySlotIndex")
-	defer span.End()
-
-	atts := make([]interfaces.Attestation, 0)
-=======
 func (c *AttCaches) UnaggregatedAttestationsBySlotIndex(ctx context.Context, slot primitives.Slot, committeeIndex primitives.CommitteeIndex) []ethpb.Att {
 	_, span := trace.StartSpan(ctx, "operations.attestations.kv.UnaggregatedAttestationsBySlotIndex")
 	defer span.End()
 
 	atts := make([]ethpb.Att, 0)
->>>>>>> d04eca4d
 
 	c.unAggregateAttLock.RLock()
 	defer c.unAggregateAttLock.RUnlock()
@@ -121,11 +89,7 @@
 }
 
 // DeleteUnaggregatedAttestation deletes the unaggregated attestations in cache.
-<<<<<<< HEAD
-func (c *AttCaches) DeleteUnaggregatedAttestation(att interfaces.Attestation) error {
-=======
 func (c *AttCaches) DeleteUnaggregatedAttestation(att ethpb.Att) error {
->>>>>>> d04eca4d
 	if att == nil {
 		return nil
 	}

--- conflicted
+++ resolved
@@ -16,19 +16,11 @@
 	"github.com/prysmaticlabs/prysm/config/params"
 	"github.com/prysmaticlabs/prysm/crypto/bls"
 	"github.com/prysmaticlabs/prysm/encoding/bytesutil"
+	"github.com/prysmaticlabs/prysm/monitoring/tracing"
 	ethpbv1 "github.com/prysmaticlabs/prysm/proto/eth/v1"
 	ethpb "github.com/prysmaticlabs/prysm/proto/prysm/v1alpha1"
 	"github.com/prysmaticlabs/prysm/proto/prysm/v1alpha1/attestation"
 	"github.com/prysmaticlabs/prysm/proto/prysm/v1alpha1/block"
-<<<<<<< HEAD
-	"github.com/prysmaticlabs/prysm/shared/attestationutil"
-	"github.com/prysmaticlabs/prysm/shared/bls"
-	"github.com/prysmaticlabs/prysm/shared/bytesutil"
-	"github.com/prysmaticlabs/prysm/shared/featureconfig"
-	"github.com/prysmaticlabs/prysm/shared/params"
-	"github.com/prysmaticlabs/prysm/shared/traceutil"
-=======
->>>>>>> 57f965df
 	"go.opencensus.io/trace"
 )
 
@@ -117,23 +109,23 @@
 
 	// If slasher is configured, forward the attestations in the block via
 	// an event feed for processing.
-	if featureconfig.Get().EnableSlasher {
+	if features.Get().EnableSlasher {
 		// Feed the indexed attestation to slasher if enabled. This action
 		// is done in the background to avoid adding more load to this critical code path.
 		go func() {
 			for _, att := range signed.Block().Body().Attestations() {
-				committee, err := helpers.BeaconCommitteeFromState(preState, att.Data.Slot, att.Data.CommitteeIndex)
+				committee, err := helpers.BeaconCommitteeFromState(ctx, preState, att.Data.Slot, att.Data.CommitteeIndex)
 				if err != nil {
 					log.WithError(err).Error("Could not get attestation committee")
-					traceutil.AnnotateError(span, err)
+					tracing.AnnotateError(span, err)
 					return
 				}
 				// Using a different context to prevent timeouts as this operation can be expensive
 				// and we want to avoid affecting the critical code path.
-				indexedAtt, err := attestationutil.ConvertToIndexed(context.TODO(), att, committee)
+				indexedAtt, err := attestation.ConvertToIndexed(context.TODO(), att, committee)
 				if err != nil {
 					log.WithError(err).Error("Could not convert to indexed attestation")
-					traceutil.AnnotateError(span, err)
+					tracing.AnnotateError(span, err)
 					return
 				}
 				s.cfg.SlasherAttestationsFeed.Send(indexedAtt)

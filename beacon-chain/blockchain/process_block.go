package blockchain

import (
	"context"
	"fmt"
	"time"

	"github.com/pkg/errors"
	"github.com/prysmaticlabs/prysm/beacon-chain/core/feed"
	statefeed "github.com/prysmaticlabs/prysm/beacon-chain/core/feed/state"
	"github.com/prysmaticlabs/prysm/beacon-chain/core/helpers"
	coreTime "github.com/prysmaticlabs/prysm/beacon-chain/core/time"
	"github.com/prysmaticlabs/prysm/beacon-chain/core/transition"
	"github.com/prysmaticlabs/prysm/beacon-chain/state"
	"github.com/prysmaticlabs/prysm/config/features"
	"github.com/prysmaticlabs/prysm/config/params"
	"github.com/prysmaticlabs/prysm/crypto/bls"
	"github.com/prysmaticlabs/prysm/encoding/bytesutil"
	"github.com/prysmaticlabs/prysm/monitoring/tracing"
	ethpbv1 "github.com/prysmaticlabs/prysm/proto/eth/v1"
	ethpb "github.com/prysmaticlabs/prysm/proto/prysm/v1alpha1"
	"github.com/prysmaticlabs/prysm/proto/prysm/v1alpha1/attestation"
	"github.com/prysmaticlabs/prysm/proto/prysm/v1alpha1/block"
	"github.com/prysmaticlabs/prysm/runtime/version"
	"github.com/prysmaticlabs/prysm/time/slots"
	"go.opencensus.io/trace"
)

// A custom slot deadline for processing state slots in our cache.
const slotDeadline = 5 * time.Second

// A custom deadline for deposit trie insertion.
const depositDeadline = 20 * time.Second

// This defines size of the upper bound for initial sync block cache.
var initialSyncBlockCacheSize = uint64(2 * params.BeaconConfig().SlotsPerEpoch)

// onBlock is called when a gossip block is received. It runs regular state transition on the block.
// The block's signing root should be computed before calling this method to avoid redundant
// computation in this method and methods it calls into.
//
// Spec pseudocode definition:
//   def on_block(store: Store, signed_block: SignedBeaconBlock) -> None:
//    block = signed_block.message
//    # Parent block must be known
//    assert block.parent_root in store.block_states
//    # Make a copy of the state to avoid mutability issues
//    pre_state = copy(store.block_states[block.parent_root])
//    # Blocks cannot be in the future. If they are, their consideration must be delayed until the are in the past.
//    assert get_current_slot(store) >= block.slot
//
//    # Check that block is later than the finalized epoch slot (optimization to reduce calls to get_ancestor)
//    finalized_slot = compute_start_slot_at_epoch(store.finalized_checkpoint.epoch)
//    assert block.slot > finalized_slot
//    # Check block is a descendant of the finalized block at the checkpoint finalized slot
//    assert get_ancestor(store, block.parent_root, finalized_slot) == store.finalized_checkpoint.root
//
//    # Check the block is valid and compute the post-state
//    state = pre_state.copy()
//    state_transition(state, signed_block, True)
//    # Add new block to the store
//    store.blocks[hash_tree_root(block)] = block
//    # Add new state for this block to the store
//    store.block_states[hash_tree_root(block)] = state
//
//    # Update justified checkpoint
//    if state.current_justified_checkpoint.epoch > store.justified_checkpoint.epoch:
//        if state.current_justified_checkpoint.epoch > store.best_justified_checkpoint.epoch:
//            store.best_justified_checkpoint = state.current_justified_checkpoint
//        if should_update_justified_checkpoint(store, state.current_justified_checkpoint):
//            store.justified_checkpoint = state.current_justified_checkpoint
//
//    # Update finalized checkpoint
//    if state.finalized_checkpoint.epoch > store.finalized_checkpoint.epoch:
//        store.finalized_checkpoint = state.finalized_checkpoint
//
//        # Potentially update justified if different from store
//        if store.justified_checkpoint != state.current_justified_checkpoint:
//            # Update justified if new justified is later than store justified
//            if state.current_justified_checkpoint.epoch > store.justified_checkpoint.epoch:
//                store.justified_checkpoint = state.current_justified_checkpoint
//                return
//
//            # Update justified if store justified is not in chain with finalized checkpoint
//            finalized_slot = compute_start_slot_at_epoch(store.finalized_checkpoint.epoch)
//            ancestor_at_finalized_slot = get_ancestor(store, store.justified_checkpoint.root, finalized_slot)
//            if ancestor_at_finalized_slot != store.finalized_checkpoint.root:
//                store.justified_checkpoint = state.current_justified_checkpoint
func (s *Service) onBlock(ctx context.Context, signed block.SignedBeaconBlock, blockRoot [32]byte) error {
	ctx, span := trace.StartSpan(ctx, "blockChain.onBlock")
	defer span.End()
	if err := helpers.BeaconBlockIsNil(signed); err != nil {
		return err
	}
	b := signed.Block()

	preState, err := s.getBlockPreState(ctx, b)
	if err != nil {
		return err
	}

	preStateVersion, preStateHeader, err := getStateVersionAndPayload(preState)
	if err != nil {
		return err
	}
	postState, err := transition.ExecuteStateTransition(ctx, preState, signed)
	if err != nil {
		return err
	}
	if err := s.notifyNewPayload(ctx, preStateVersion, preStateHeader, postState, signed); err != nil {
		return errors.Wrap(err, "could not verify new payload")
	}

	if err := s.savePostStateInfo(ctx, blockRoot, signed, postState, false /* reg sync */); err != nil {
		return err
	}
	// We add a proposer score boost to fork choice for the block root if applicable, right after
	// running a successful state transition for the block.
	if err := s.cfg.ForkChoiceStore.BoostProposerRoot(
		ctx, signed.Block().Slot(), blockRoot, s.genesisTime,
	); err != nil {
		return err
	}

	// If slasher is configured, forward the attestations in the block via
	// an event feed for processing.
	if features.Get().EnableSlasher {
		// Feed the indexed attestation to slasher if enabled. This action
		// is done in the background to avoid adding more load to this critical code path.
		go func() {
			// Using a different context to prevent timeouts as this operation can be expensive
			// and we want to avoid affecting the critical code path.
			ctx := context.TODO()
			for _, att := range signed.Block().Body().Attestations() {
				committee, err := helpers.BeaconCommitteeFromState(ctx, preState, att.Data.Slot, att.Data.CommitteeIndex)
				if err != nil {
					log.WithError(err).Error("Could not get attestation committee")
					tracing.AnnotateError(span, err)
					return
				}
				indexedAtt, err := attestation.ConvertToIndexed(ctx, att, committee)
				if err != nil {
					log.WithError(err).Error("Could not convert to indexed attestation")
					tracing.AnnotateError(span, err)
					return
				}
				s.cfg.SlasherAttestationsFeed.Send(indexedAtt)
			}
		}()
	}

	// Update justified check point.
	justified := s.store.JustifiedCheckpt()
	if justified == nil {
		return errNilJustifiedInStore
	}
	currJustifiedEpoch := justified.Epoch
	if postState.CurrentJustifiedCheckpoint().Epoch > currJustifiedEpoch {
		if err := s.updateJustified(ctx, postState); err != nil {
			return err
		}
	}

	finalized := s.store.FinalizedCheckpt()
	if finalized == nil {
		return errNilFinalizedInStore
	}
	newFinalized := postState.FinalizedCheckpointEpoch() > finalized.Epoch
	if newFinalized {
		s.store.SetPrevFinalizedCheckpt(finalized)
		s.store.SetFinalizedCheckpt(postState.FinalizedCheckpoint())
		s.store.SetPrevJustifiedCheckpt(justified)
		s.store.SetJustifiedCheckpt(postState.CurrentJustifiedCheckpoint())
	}

	balances, err := s.justifiedBalances.get(ctx, bytesutil.ToBytes32(justified.Root))
	if err != nil {
		msg := fmt.Sprintf("could not read balances for state w/ justified checkpoint %#x", justified.Root)
		return errors.Wrap(err, msg)
	}
	if err := s.updateHead(ctx, balances); err != nil {
		log.WithError(err).Warn("Could not update head")
	}
	if _, err := s.notifyForkchoiceUpdate(ctx, s.headBlock().Block(), s.headRoot(), bytesutil.ToBytes32(finalized.Root)); err != nil {
		return err
	}

	if err := s.pruneCanonicalAttsFromPool(ctx, blockRoot, signed); err != nil {
		return err
	}

	// Send notification of the processed block to the state feed.
	s.cfg.StateNotifier.StateFeed().Send(&feed.Event{
		Type: statefeed.BlockProcessed,
		Data: &statefeed.BlockProcessedData{
			Slot:        signed.Block().Slot(),
			BlockRoot:   blockRoot,
			SignedBlock: signed,
			Verified:    true,
		},
	})

	// Updating next slot state cache can happen in the background. It shouldn't block rest of the process.
	go func() {
		// Use a custom deadline here, since this method runs asynchronously.
		// We ignore the parent method's context and instead create a new one
		// with a custom deadline, therefore using the background context instead.
		slotCtx, cancel := context.WithTimeout(context.Background(), slotDeadline)
		defer cancel()
		if err := transition.UpdateNextSlotCache(slotCtx, blockRoot[:], postState); err != nil {
			log.WithError(err).Debug("could not update next slot state cache")
		}
	}()

	// Save justified check point to db.
	if postState.CurrentJustifiedCheckpoint().Epoch > currJustifiedEpoch {
		if err := s.cfg.BeaconDB.SaveJustifiedCheckpoint(ctx, postState.CurrentJustifiedCheckpoint()); err != nil {
			return err
		}
	}

	// Update finalized check point.
	if newFinalized {
		if err := s.updateFinalized(ctx, postState.FinalizedCheckpoint()); err != nil {
			return err
		}
		fRoot := bytesutil.ToBytes32(postState.FinalizedCheckpoint().Root)
		if err := s.cfg.ForkChoiceStore.Prune(ctx, fRoot); err != nil {
			return errors.Wrap(err, "could not prune proto array fork choice nodes")
		}
		go func() {
			// Send an event regarding the new finalized checkpoint over a common event feed.
			s.cfg.StateNotifier.StateFeed().Send(&feed.Event{
				Type: statefeed.FinalizedCheckpoint,
				Data: &ethpbv1.EventFinalizedCheckpoint{
					Epoch: postState.FinalizedCheckpoint().Epoch,
					Block: postState.FinalizedCheckpoint().Root,
					State: signed.Block().StateRoot(),
				},
			})

			// Use a custom deadline here, since this method runs asynchronously.
			// We ignore the parent method's context and instead create a new one
			// with a custom deadline, therefore using the background context instead.
			depCtx, cancel := context.WithTimeout(context.Background(), depositDeadline)
			defer cancel()
			if err := s.insertFinalizedDeposits(depCtx, fRoot); err != nil {
				log.WithError(err).Error("Could not insert finalized deposits.")
			}
		}()

	}

	defer reportAttestationInclusion(b)

	return s.handleEpochBoundary(ctx, postState)
}

func getStateVersionAndPayload(preState state.BeaconState) (int, *ethpb.ExecutionPayloadHeader, error) {
	var preStateHeader *ethpb.ExecutionPayloadHeader
	var err error
	preStateVersion := preState.Version()
	switch preStateVersion {
	case version.Phase0, version.Altair:
	default:
		preStateHeader, err = preState.LatestExecutionPayloadHeader()
		if err != nil {
			return 0, nil, err
		}
	}
	return preStateVersion, preStateHeader, nil
}

func (s *Service) onBlockBatch(ctx context.Context, blks []block.SignedBeaconBlock,
	blockRoots [][32]byte) ([]*ethpb.Checkpoint, []*ethpb.Checkpoint, error) {
	ctx, span := trace.StartSpan(ctx, "blockChain.onBlockBatch")
	defer span.End()

	if len(blks) == 0 || len(blockRoots) == 0 {
		return nil, nil, errors.New("no blocks provided")
	}
	if err := helpers.BeaconBlockIsNil(blks[0]); err != nil {
		return nil, nil, err
	}
	b := blks[0].Block()

	// Retrieve incoming block's pre state.
	if err := s.verifyBlkPreState(ctx, b); err != nil {
		return nil, nil, err
	}
	preState, err := s.cfg.StateGen.StateByRootInitialSync(ctx, bytesutil.ToBytes32(b.ParentRoot()))
	if err != nil {
		return nil, nil, err
	}
	if preState == nil || preState.IsNil() {
		return nil, nil, fmt.Errorf("nil pre state for slot %d", b.Slot())
	}

	jCheckpoints := make([]*ethpb.Checkpoint, len(blks))
	fCheckpoints := make([]*ethpb.Checkpoint, len(blks))
	sigSet := &bls.SignatureBatch{
		Signatures: [][]byte{},
		PublicKeys: []bls.PublicKey{},
		Messages:   [][32]byte{},
	}
	var set *bls.SignatureBatch
	boundaries := make(map[[32]byte]state.BeaconState)
	for i, b := range blks {
		preStateVersion, preStateHeader, err := getStateVersionAndPayload(preState)
		if err != nil {
			return nil, nil, err
		}
		set, preState, err = transition.ExecuteStateTransitionNoVerifyAnySig(ctx, preState, b)
		if err != nil {
			return nil, nil, err
		}
		if err := s.notifyNewPayload(ctx, preStateVersion, preStateHeader, preState, b); err != nil {
			return nil, nil, err
		}
<<<<<<< HEAD

=======
>>>>>>> c6bfefa0
		// Save potential boundary states.
		if slots.IsEpochStart(preState.Slot()) {
			boundaries[blockRoots[i]] = preState.Copy()
			if err := s.handleEpochBoundary(ctx, preState); err != nil {
				return nil, nil, errors.Wrap(err, "could not handle epoch boundary state")
			}
		}
		jCheckpoints[i] = preState.CurrentJustifiedCheckpoint()
		fCheckpoints[i] = preState.FinalizedCheckpoint()

		sigSet.Join(set)
	}
	verify, err := sigSet.Verify()
	if err != nil {
		return nil, nil, err
	}
	if !verify {
		return nil, nil, errors.New("batch block signature verification failed")
	}
	for r, st := range boundaries {
		if err := s.cfg.StateGen.SaveState(ctx, r, st); err != nil {
			return nil, nil, err
		}
	}
	// Also saves the last post state which to be used as pre state for the next batch.
	lastB := blks[len(blks)-1]
	lastBR := blockRoots[len(blockRoots)-1]
	if err := s.cfg.StateGen.SaveState(ctx, lastBR, preState); err != nil {
		return nil, nil, err
	}
	if err := s.saveHeadNoDB(ctx, lastB, lastBR, preState); err != nil {
		return nil, nil, err
	}
	return fCheckpoints, jCheckpoints, nil
}

// handles a block after the block's batch has been verified, where we can save blocks
// their state summaries and split them off to relative hot/cold storage.
func (s *Service) handleBlockAfterBatchVerify(ctx context.Context, signed block.SignedBeaconBlock,
	blockRoot [32]byte, fCheckpoint, jCheckpoint *ethpb.Checkpoint) error {
	b := signed.Block()

	s.saveInitSyncBlock(blockRoot, signed)
	if err := s.insertBlockToForkChoiceStore(ctx, b, blockRoot, fCheckpoint, jCheckpoint); err != nil {
		return err
	}
	if _, err := s.notifyForkchoiceUpdate(ctx, b, blockRoot, bytesutil.ToBytes32(fCheckpoint.Root)); err != nil {
		return err
	}

	if err := s.cfg.BeaconDB.SaveStateSummary(ctx, &ethpb.StateSummary{
		Slot: signed.Block().Slot(),
		Root: blockRoot[:],
	}); err != nil {
		return err
	}

	// Rate limit how many blocks (2 epochs worth of blocks) a node keeps in the memory.
	if uint64(len(s.getInitSyncBlocks())) > initialSyncBlockCacheSize {
		if err := s.cfg.BeaconDB.SaveBlocks(ctx, s.getInitSyncBlocks()); err != nil {
			return err
		}
		s.clearInitSyncBlocks()
	}

	justified := s.store.JustifiedCheckpt()
	if justified == nil {
		return errNilJustifiedInStore
	}
	if jCheckpoint.Epoch > justified.Epoch {
		if err := s.updateJustifiedInitSync(ctx, jCheckpoint); err != nil {
			return err
		}
	}

	finalized := s.store.FinalizedCheckpt()
	if finalized == nil {
		return errNilFinalizedInStore
	}
	// Update finalized check point. Prune the block cache and helper caches on every new finalized epoch.
	if fCheckpoint.Epoch > finalized.Epoch {
		if err := s.updateFinalized(ctx, fCheckpoint); err != nil {
			return err
		}
		s.store.SetPrevFinalizedCheckpt(finalized)
		s.store.SetFinalizedCheckpt(fCheckpoint)
	}
	return nil
}

// Epoch boundary bookkeeping such as logging epoch summaries.
func (s *Service) handleEpochBoundary(ctx context.Context, postState state.BeaconState) error {
	ctx, span := trace.StartSpan(ctx, "blockChain.handleEpochBoundary")
	defer span.End()

	if postState.Slot()+1 == s.nextEpochBoundarySlot {
		// Update caches for the next epoch at epoch boundary slot - 1.
		if err := helpers.UpdateCommitteeCache(postState, coreTime.NextEpoch(postState)); err != nil {
			return err
		}
		copied := postState.Copy()
		copied, err := transition.ProcessSlots(ctx, copied, copied.Slot()+1)
		if err != nil {
			return err
		}
		if err := helpers.UpdateProposerIndicesInCache(ctx, copied); err != nil {
			return err
		}
	} else if postState.Slot() >= s.nextEpochBoundarySlot {
		if err := reportEpochMetrics(ctx, postState, s.head.state); err != nil {
			return err
		}
		var err error
		s.nextEpochBoundarySlot, err = slots.EpochStart(coreTime.NextEpoch(postState))
		if err != nil {
			return err
		}

		// Update caches at epoch boundary slot.
		// The following updates have short cut to return nil cheaply if fulfilled during boundary slot - 1.
		if err := helpers.UpdateCommitteeCache(postState, coreTime.CurrentEpoch(postState)); err != nil {
			return err
		}
		if err := helpers.UpdateProposerIndicesInCache(ctx, postState); err != nil {
			return err
		}
	}

	return nil
}

// This feeds in the block and block's attestations to fork choice store. It's allows fork choice store
// to gain information on the most current chain.
func (s *Service) insertBlockAndAttestationsToForkChoiceStore(ctx context.Context, blk block.BeaconBlock, root [32]byte,
	st state.BeaconState) error {
	ctx, span := trace.StartSpan(ctx, "blockChain.insertBlockAndAttestationsToForkChoiceStore")
	defer span.End()

	fCheckpoint := st.FinalizedCheckpoint()
	jCheckpoint := st.CurrentJustifiedCheckpoint()
	if err := s.insertBlockToForkChoiceStore(ctx, blk, root, fCheckpoint, jCheckpoint); err != nil {
		return err
	}
	// Feed in block's attestations to fork choice store.
	for _, a := range blk.Body().Attestations() {
		committee, err := helpers.BeaconCommitteeFromState(ctx, st, a.Data.Slot, a.Data.CommitteeIndex)
		if err != nil {
			return err
		}
		indices, err := attestation.AttestingIndices(a.AggregationBits, committee)
		if err != nil {
			return err
		}
		s.cfg.ForkChoiceStore.ProcessAttestation(ctx, indices, bytesutil.ToBytes32(a.Data.BeaconBlockRoot), a.Data.Target.Epoch)
	}
	return nil
}

func (s *Service) insertBlockToForkChoiceStore(ctx context.Context, blk block.BeaconBlock,
	root [32]byte, fCheckpoint, jCheckpoint *ethpb.Checkpoint) error {
	if err := s.fillInForkChoiceMissingBlocks(ctx, blk, fCheckpoint, jCheckpoint); err != nil {
		return err
	}
	// Feed in block to fork choice store.
	return s.cfg.ForkChoiceStore.InsertOptimisticBlock(ctx,
		blk.Slot(), root, bytesutil.ToBytes32(blk.ParentRoot()),
		jCheckpoint.Epoch,
		fCheckpoint.Epoch)
}

// This saves post state info to DB or cache. This also saves post state info to fork choice store.
// Post state info consists of processed block and state. Do not call this method unless the block and state are verified.
func (s *Service) savePostStateInfo(ctx context.Context, r [32]byte, b block.SignedBeaconBlock, st state.BeaconState, initSync bool) error {
	ctx, span := trace.StartSpan(ctx, "blockChain.savePostStateInfo")
	defer span.End()
	if initSync {
		s.saveInitSyncBlock(r, b)
	} else if err := s.cfg.BeaconDB.SaveBlock(ctx, b); err != nil {
		return errors.Wrapf(err, "could not save block from slot %d", b.Block().Slot())
	}
	if err := s.cfg.StateGen.SaveState(ctx, r, st); err != nil {
		return errors.Wrap(err, "could not save state")
	}
	if err := s.insertBlockAndAttestationsToForkChoiceStore(ctx, b.Block(), r, st); err != nil {
		return errors.Wrapf(err, "could not insert block %d to fork choice store", b.Block().Slot())
	}
	return nil
}

// This removes the attestations from the mem pool. It will only remove the attestations if input root `r` is canonical,
// meaning the block `b` is part of the canonical chain.
func (s *Service) pruneCanonicalAttsFromPool(ctx context.Context, r [32]byte, b block.SignedBeaconBlock) error {
	if !features.Get().CorrectlyPruneCanonicalAtts {
		return nil
	}

	canonical, err := s.IsCanonical(ctx, r)
	if err != nil {
		return err
	}
	if !canonical {
		return nil
	}

	atts := b.Block().Body().Attestations()
	for _, att := range atts {
		if helpers.IsAggregated(att) {
			if err := s.cfg.AttPool.DeleteAggregatedAttestation(att); err != nil {
				return err
			}
		} else {
			if err := s.cfg.AttPool.DeleteUnaggregatedAttestation(att); err != nil {
				return err
			}
		}
	}
	return nil
}<|MERGE_RESOLUTION|>--- conflicted
+++ resolved
@@ -317,10 +317,6 @@
 		if err := s.notifyNewPayload(ctx, preStateVersion, preStateHeader, preState, b); err != nil {
 			return nil, nil, err
 		}
-<<<<<<< HEAD
-
-=======
->>>>>>> c6bfefa0
 		// Save potential boundary states.
 		if slots.IsEpochStart(preState.Slot()) {
 			boundaries[blockRoots[i]] = preState.Copy()

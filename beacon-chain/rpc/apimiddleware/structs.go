package apimiddleware

import (
	"strings"

	"github.com/prysmaticlabs/prysm/v3/api/gateway/apimiddleware"
	"github.com/prysmaticlabs/prysm/v3/beacon-chain/rpc/eth/helpers"
	ethpbv2 "github.com/prysmaticlabs/prysm/v3/proto/eth/v2"
)

//----------------
// Requests and responses.
//----------------

type GenesisResponseJson struct {
	Data *GenesisResponse_GenesisJson `json:"data"`
}

type GenesisResponse_GenesisJson struct {
	GenesisTime           string `json:"genesis_time" time:"true"`
	GenesisValidatorsRoot string `json:"genesis_validators_root" hex:"true"`
	GenesisForkVersion    string `json:"genesis_fork_version" hex:"true"`
}

// WeakSubjectivityResponse is used to marshal/unmarshal the response for the
// /eth/v1/beacon/weak_subjectivity endpoint.
type WeakSubjectivityResponse struct {
	Data *struct {
		Checkpoint *CheckpointJson `json:"ws_checkpoint"`
		StateRoot  string          `json:"state_root" hex:"true"`
	} `json:"data"`
}

type FeeRecipientsRequestJSON struct {
	Recipients []*FeeRecipientJson `json:"recipients"`
}

type StateRootResponseJson struct {
	Data                *StateRootResponse_StateRootJson `json:"data"`
	ExecutionOptimistic bool                             `json:"execution_optimistic"`
}

type StateRootResponse_StateRootJson struct {
	StateRoot string `json:"root" hex:"true"`
}

type StateForkResponseJson struct {
	Data                *ForkJson `json:"data"`
	ExecutionOptimistic bool      `json:"execution_optimistic"`
}

type StateFinalityCheckpointResponseJson struct {
	Data                *StateFinalityCheckpointResponse_StateFinalityCheckpointJson `json:"data"`
	ExecutionOptimistic bool                                                         `json:"execution_optimistic"`
}

type StateFinalityCheckpointResponse_StateFinalityCheckpointJson struct {
	PreviousJustified *CheckpointJson `json:"previous_justified"`
	CurrentJustified  *CheckpointJson `json:"current_justified"`
	Finalized         *CheckpointJson `json:"finalized"`
}

type StateValidatorsResponseJson struct {
	Data                []*ValidatorContainerJson `json:"data"`
	ExecutionOptimistic bool                      `json:"execution_optimistic"`
}

type StateValidatorResponseJson struct {
	Data                *ValidatorContainerJson `json:"data"`
	ExecutionOptimistic bool                    `json:"execution_optimistic"`
}

type ValidatorBalancesResponseJson struct {
	Data                []*ValidatorBalanceJson `json:"data"`
	ExecutionOptimistic bool                    `json:"execution_optimistic"`
}

type StateCommitteesResponseJson struct {
	Data                []*CommitteeJson `json:"data"`
	ExecutionOptimistic bool             `json:"execution_optimistic"`
}

type SyncCommitteesResponseJson struct {
	Data                *SyncCommitteeValidatorsJson `json:"data"`
	ExecutionOptimistic bool                         `json:"execution_optimistic"`
}

type RandaoResponseJson struct {
	Data *struct {
		Randao string `json:"randao" hex:"true"`
	} `json:"data"`
	ExecutionOptimistic bool `json:"execution_optimistic"`
}

type BlockHeadersResponseJson struct {
	Data                []*BlockHeaderContainerJson `json:"data"`
	ExecutionOptimistic bool                        `json:"execution_optimistic"`
}

type BlockHeaderResponseJson struct {
	Data                *BlockHeaderContainerJson `json:"data"`
	ExecutionOptimistic bool                      `json:"execution_optimistic"`
}

type BlockResponseJson struct {
	Data *SignedBeaconBlockContainerJson `json:"data"`
}

type BlockV2ResponseJson struct {
	Version             string                            `json:"version" enum:"true"`
	Data                *SignedBeaconBlockContainerV2Json `json:"data"`
	ExecutionOptimistic bool                              `json:"execution_optimistic"`
}

type BlindedBlockResponseJson struct {
	Version             string                                 `json:"version" enum:"true"`
	Data                *SignedBlindedBeaconBlockContainerJson `json:"data"`
	ExecutionOptimistic bool                                   `json:"execution_optimistic"`
}

type BlockRootResponseJson struct {
	Data                *BlockRootContainerJson `json:"data"`
	ExecutionOptimistic bool                    `json:"execution_optimistic"`
}

type BlockAttestationsResponseJson struct {
	Data                []*AttestationJson `json:"data"`
	ExecutionOptimistic bool               `json:"execution_optimistic"`
}

type AttestationsPoolResponseJson struct {
	Data []*AttestationJson `json:"data"`
}

type SubmitAttestationRequestJson struct {
	Data []*AttestationJson `json:"data"`
}

type AttesterSlashingsPoolResponseJson struct {
	Data []*AttesterSlashingJson `json:"data"`
}

type ProposerSlashingsPoolResponseJson struct {
	Data []*ProposerSlashingJson `json:"data"`
}

type VoluntaryExitsPoolResponseJson struct {
	Data []*SignedVoluntaryExitJson `json:"data"`
}

type SubmitSyncCommitteeSignaturesRequestJson struct {
	Data []*SyncCommitteeMessageJson `json:"data"`
}

type IdentityResponseJson struct {
	Data *IdentityJson `json:"data"`
}

type PeersResponseJson struct {
	Data []*PeerJson `json:"data"`
}

type PeerResponseJson struct {
	Data *PeerJson `json:"data"`
}

type PeerCountResponseJson struct {
	Data PeerCountResponse_PeerCountJson `json:"data"`
}

type PeerCountResponse_PeerCountJson struct {
	Disconnected  string `json:"disconnected"`
	Connecting    string `json:"connecting"`
	Connected     string `json:"connected"`
	Disconnecting string `json:"disconnecting"`
}

type VersionResponseJson struct {
	Data *VersionJson `json:"data"`
}

type SyncingResponseJson struct {
	Data *helpers.SyncDetailsJson `json:"data"`
}

type BeaconStateResponseJson struct {
	Data *BeaconStateJson `json:"data"`
}

type BeaconStateV2ResponseJson struct {
	Version             string                      `json:"version" enum:"true"`
	Data                *BeaconStateContainerV2Json `json:"data"`
	ExecutionOptimistic bool                        `json:"execution_optimistic"`
}

type ForkChoiceHeadsResponseJson struct {
	Data []*ForkChoiceHeadJson `json:"data"`
}

type V2ForkChoiceHeadsResponseJson struct {
	Data []*V2ForkChoiceHeadJson `json:"data"`
}

type ForkScheduleResponseJson struct {
	Data []*ForkJson `json:"data"`
}

type DepositContractResponseJson struct {
	Data *DepositContractJson `json:"data"`
}

type SpecResponseJson struct {
	Data interface{} `json:"data"`
}

type ValidatorIndicesJson struct {
	Index []string `json:"index"`
}

type AttesterDutiesResponseJson struct {
	DependentRoot       string              `json:"dependent_root" hex:"true"`
	Data                []*AttesterDutyJson `json:"data"`
	ExecutionOptimistic bool                `json:"execution_optimistic"`
}

type ProposerDutiesResponseJson struct {
	DependentRoot       string              `json:"dependent_root" hex:"true"`
	Data                []*ProposerDutyJson `json:"data"`
	ExecutionOptimistic bool                `json:"execution_optimistic"`
}

type SyncCommitteeDutiesResponseJson struct {
	Data                []*SyncCommitteeDuty `json:"data"`
	ExecutionOptimistic bool                 `json:"execution_optimistic"`
}

type ProduceBlockResponseJson struct {
	Data *BeaconBlockJson `json:"data"`
}

type ProduceBlockResponseV2Json struct {
	Version string                      `json:"version"`
	Data    *BeaconBlockContainerV2Json `json:"data"`
}

type ProduceBlindedBlockResponseJson struct {
	Version string                           `json:"version"`
	Data    *BlindedBeaconBlockContainerJson `json:"data"`
}

type ProduceAttestationDataResponseJson struct {
	Data *AttestationDataJson `json:"data"`
}

type AggregateAttestationResponseJson struct {
	Data *AttestationJson `json:"data"`
}

type SubmitBeaconCommitteeSubscriptionsRequestJson struct {
	Data []*BeaconCommitteeSubscribeJson `json:"data"`
}

type BeaconCommitteeSubscribeJson struct {
	ValidatorIndex   string `json:"validator_index"`
	CommitteeIndex   string `json:"committee_index"`
	CommitteesAtSlot string `json:"committees_at_slot"`
	Slot             string `json:"slot"`
	IsAggregator     bool   `json:"is_aggregator"`
}

type SubmitSyncCommitteeSubscriptionRequestJson struct {
	Data []*SyncCommitteeSubscriptionJson `json:"data"`
}

type SyncCommitteeSubscriptionJson struct {
	ValidatorIndex       string   `json:"validator_index"`
	SyncCommitteeIndices []string `json:"sync_committee_indices"`
	UntilEpoch           string   `json:"until_epoch"`
}

type SubmitAggregateAndProofsRequestJson struct {
	Data []*SignedAggregateAttestationAndProofJson `json:"data"`
}

type ProduceSyncCommitteeContributionResponseJson struct {
	Data *SyncCommitteeContributionJson `json:"data"`
}

type SubmitContributionAndProofsRequestJson struct {
	Data []*SignedContributionAndProofJson `json:"data"`
}

type ForkChoiceNodeResponseJson struct {
	Slot               string                       `json:"slot"`
	BlockRoot          string                       `json:"block_root" hex:"true"`
	ParentRoot         string                       `json:"parent_root" hex:"true"`
	JustifiedEpoch     string                       `json:"justified_epoch"`
	FinalizedEpoch     string                       `json:"finalized_epoch"`
	Weight             string                       `json:"weight"`
	Validity           string                       `json:"validity" enum:"true"`
	ExecutionBlockHash string                       `json:"execution_block_hash" hex:"true"`
	ExtraData          *ForkChoiceNodeExtraDataJson `json:"extra_data"`
}

type ForkChoiceNodeExtraDataJson struct {
	UnrealizedJustifiedEpoch string `json:"unrealized_justified_epoch"`
	UnrealizedFinalizedEpoch string `json:"unrealized_finalized_epoch"`
	Balance                  string `json:"balance"`
	ExecutionOptimistic      bool   `json:"execution_optimistic"`
	TimeStamp                string `json:"timestamp"`
}

type ForkChoiceResponseJson struct {
	JustifiedCheckpoint *CheckpointJson                  `json:"justified_checkpoint"`
	FinalizedCheckpoint *CheckpointJson                  `json:"finalized_checkpoint"`
	ForkChoiceNodes     []*ForkChoiceNodeResponseJson    `json:"fork_choice_nodes"`
	ExtraData           *ForkChoiceResponseExtraDataJson `json:"extra_data"`
}

type ForkChoiceResponseExtraDataJson struct {
	BestJustifiedCheckpoint       *CheckpointJson `json:"best_justified_checkpoint"`
	UnrealizedJustifiedCheckpoint *CheckpointJson `json:"unrealized_justified_checkpoint"`
	UnrealizedFinalizedCheckpoint *CheckpointJson `json:"unrealized_finalized_checkpoint"`
	ProposerBoostRoot             string          `json:"proposer_boost_root" hex:"true"`
	PreviousProposerBoostRoot     string          `json:"previous_proposer_boost_root" hex:"true"`
	HeadRoot                      string          `json:"head_root" hex:"true"`
}

type LivenessResponseJson struct {
	Data []*struct {
		Index  string `json:"index"`
		IsLive bool   `json:"is_live"`
	} `json:"data"`
}

//----------------
// Reusable types.
//----------------

type CheckpointJson struct {
	Epoch string `json:"epoch"`
	Root  string `json:"root" hex:"true"`
}

type BlockRootContainerJson struct {
	Root string `json:"root" hex:"true"`
}

type SignedBeaconBlockContainerJson struct {
	Message   *BeaconBlockJson `json:"message"`
	Signature string           `json:"signature" hex:"true"`
}

type BeaconBlockJson struct {
	Slot          string               `json:"slot"`
	ProposerIndex string               `json:"proposer_index"`
	ParentRoot    string               `json:"parent_root" hex:"true"`
	StateRoot     string               `json:"state_root" hex:"true"`
	Body          *BeaconBlockBodyJson `json:"body"`
}

type BeaconBlockBodyJson struct {
	RandaoReveal      string                     `json:"randao_reveal" hex:"true"`
	Eth1Data          *Eth1DataJson              `json:"eth1_data"`
	Graffiti          string                     `json:"graffiti" hex:"true"`
	ProposerSlashings []*ProposerSlashingJson    `json:"proposer_slashings"`
	AttesterSlashings []*AttesterSlashingJson    `json:"attester_slashings"`
	Attestations      []*AttestationJson         `json:"attestations"`
	Deposits          []*DepositJson             `json:"deposits"`
	VoluntaryExits    []*SignedVoluntaryExitJson `json:"voluntary_exits"`
}

type SignedBeaconBlockContainerV2Json struct {
	Phase0Block    *BeaconBlockJson          `json:"phase0_block"`
	AltairBlock    *BeaconBlockAltairJson    `json:"altair_block"`
	BellatrixBlock *BeaconBlockBellatrixJson `json:"bellatrix_block"`
	CapellaBlock   *BeaconBlockCapellaJson   `json:"capella_block"`
	Signature      string                    `json:"signature" hex:"true"`
}

type SignedBlindedBeaconBlockContainerJson struct {
	Phase0Block    *BeaconBlockJson                 `json:"phase0_block"`
	AltairBlock    *BeaconBlockAltairJson           `json:"altair_block"`
	BellatrixBlock *BlindedBeaconBlockBellatrixJson `json:"bellatrix_block"`
	CapellaBlock   *BlindedBeaconBlockCapellaJson   `json:"capella_block"`
	Signature      string                           `json:"signature" hex:"true"`
}

type BeaconBlockContainerV2Json struct {
	Phase0Block    *BeaconBlockJson          `json:"phase0_block"`
	AltairBlock    *BeaconBlockAltairJson    `json:"altair_block"`
	BellatrixBlock *BeaconBlockBellatrixJson `json:"bellatrix_block"`
	CapellaBlock   *BeaconBlockCapellaJson   `json:"capella_block"`
}

type BlindedBeaconBlockContainerJson struct {
	Phase0Block    *BeaconBlockJson                 `json:"phase0_block"`
	AltairBlock    *BeaconBlockAltairJson           `json:"altair_block"`
	BellatrixBlock *BlindedBeaconBlockBellatrixJson `json:"bellatrix_block"`
	CapellaBlock   *BlindedBeaconBlockCapellaJson   `json:"capella_block"`
}

type SignedBeaconBlockAltairContainerJson struct {
	Message   *BeaconBlockAltairJson `json:"message"`
	Signature string                 `json:"signature" hex:"true"`
}

type SignedBeaconBlockBellatrixContainerJson struct {
	Message   *BeaconBlockBellatrixJson `json:"message"`
	Signature string                    `json:"signature" hex:"true"`
}

type SignedBeaconBlockCapellaContainerJson struct {
	Message   *BeaconBlockCapellaJson `json:"message"`
	Signature string                  `json:"signature" hex:"true"`
}

type SignedBlindedBeaconBlockBellatrixContainerJson struct {
	Message   *BlindedBeaconBlockBellatrixJson `json:"message"`
	Signature string                           `json:"signature" hex:"true"`
}

type SignedBlindedBeaconBlockCapellaContainerJson struct {
	Message   *BlindedBeaconBlockCapellaJson `json:"message"`
	Signature string                         `json:"signature" hex:"true"`
}

type BeaconBlockAltairJson struct {
	Slot          string                     `json:"slot"`
	ProposerIndex string                     `json:"proposer_index"`
	ParentRoot    string                     `json:"parent_root" hex:"true"`
	StateRoot     string                     `json:"state_root" hex:"true"`
	Body          *BeaconBlockBodyAltairJson `json:"body"`
}

type BeaconBlockBellatrixJson struct {
	Slot          string                        `json:"slot"`
	ProposerIndex string                        `json:"proposer_index"`
	ParentRoot    string                        `json:"parent_root" hex:"true"`
	StateRoot     string                        `json:"state_root" hex:"true"`
	Body          *BeaconBlockBodyBellatrixJson `json:"body"`
}

type BeaconBlockCapellaJson struct {
	Slot          string                      `json:"slot"`
	ProposerIndex string                      `json:"proposer_index"`
	ParentRoot    string                      `json:"parent_root" hex:"true"`
	StateRoot     string                      `json:"state_root" hex:"true"`
	Body          *BeaconBlockBodyCapellaJson `json:"body"`
}

type BlindedBeaconBlockBellatrixJson struct {
	Slot          string                               `json:"slot"`
	ProposerIndex string                               `json:"proposer_index"`
	ParentRoot    string                               `json:"parent_root" hex:"true"`
	StateRoot     string                               `json:"state_root" hex:"true"`
	Body          *BlindedBeaconBlockBodyBellatrixJson `json:"body"`
}

type BlindedBeaconBlockCapellaJson struct {
	Slot          string                             `json:"slot"`
	ProposerIndex string                             `json:"proposer_index"`
	ParentRoot    string                             `json:"parent_root" hex:"true"`
	StateRoot     string                             `json:"state_root" hex:"true"`
	Body          *BlindedBeaconBlockBodyCapellaJson `json:"body"`
}

type BeaconBlockBodyAltairJson struct {
	RandaoReveal      string                     `json:"randao_reveal" hex:"true"`
	Eth1Data          *Eth1DataJson              `json:"eth1_data"`
	Graffiti          string                     `json:"graffiti" hex:"true"`
	ProposerSlashings []*ProposerSlashingJson    `json:"proposer_slashings"`
	AttesterSlashings []*AttesterSlashingJson    `json:"attester_slashings"`
	Attestations      []*AttestationJson         `json:"attestations"`
	Deposits          []*DepositJson             `json:"deposits"`
	VoluntaryExits    []*SignedVoluntaryExitJson `json:"voluntary_exits"`
	SyncAggregate     *SyncAggregateJson         `json:"sync_aggregate"`
}

type BeaconBlockBodyBellatrixJson struct {
	RandaoReveal      string                     `json:"randao_reveal" hex:"true"`
	Eth1Data          *Eth1DataJson              `json:"eth1_data"`
	Graffiti          string                     `json:"graffiti" hex:"true"`
	ProposerSlashings []*ProposerSlashingJson    `json:"proposer_slashings"`
	AttesterSlashings []*AttesterSlashingJson    `json:"attester_slashings"`
	Attestations      []*AttestationJson         `json:"attestations"`
	Deposits          []*DepositJson             `json:"deposits"`
	VoluntaryExits    []*SignedVoluntaryExitJson `json:"voluntary_exits"`
	SyncAggregate     *SyncAggregateJson         `json:"sync_aggregate"`
	ExecutionPayload  *ExecutionPayloadJson      `json:"execution_payload"`
}

type BeaconBlockBodyCapellaJson struct {
	RandaoReveal          string                            `json:"randao_reveal" hex:"true"`
	Eth1Data              *Eth1DataJson                     `json:"eth1_data"`
	Graffiti              string                            `json:"graffiti" hex:"true"`
	ProposerSlashings     []*ProposerSlashingJson           `json:"proposer_slashings"`
	AttesterSlashings     []*AttesterSlashingJson           `json:"attester_slashings"`
	Attestations          []*AttestationJson                `json:"attestations"`
	Deposits              []*DepositJson                    `json:"deposits"`
	VoluntaryExits        []*SignedVoluntaryExitJson        `json:"voluntary_exits"`
	SyncAggregate         *SyncAggregateJson                `json:"sync_aggregate"`
	ExecutionPayload      *ExecutionPayloadCapellaJson      `json:"execution_payload"`
	BLSToExecutionChanges []*SignedBLSToExecutionChangeJson `json:"bls_to_execution_changes"`
}

type BlindedBeaconBlockBodyBellatrixJson struct {
	RandaoReveal           string                      `json:"randao_reveal" hex:"true"`
	Eth1Data               *Eth1DataJson               `json:"eth1_data"`
	Graffiti               string                      `json:"graffiti" hex:"true"`
	ProposerSlashings      []*ProposerSlashingJson     `json:"proposer_slashings"`
	AttesterSlashings      []*AttesterSlashingJson     `json:"attester_slashings"`
	Attestations           []*AttestationJson          `json:"attestations"`
	Deposits               []*DepositJson              `json:"deposits"`
	VoluntaryExits         []*SignedVoluntaryExitJson  `json:"voluntary_exits"`
	SyncAggregate          *SyncAggregateJson          `json:"sync_aggregate"`
	ExecutionPayloadHeader *ExecutionPayloadHeaderJson `json:"execution_payload_header"`
}

type BlindedBeaconBlockBodyCapellaJson struct {
	RandaoReveal           string                             `json:"randao_reveal" hex:"true"`
	Eth1Data               *Eth1DataJson                      `json:"eth1_data"`
	Graffiti               string                             `json:"graffiti" hex:"true"`
	ProposerSlashings      []*ProposerSlashingJson            `json:"proposer_slashings"`
	AttesterSlashings      []*AttesterSlashingJson            `json:"attester_slashings"`
	Attestations           []*AttestationJson                 `json:"attestations"`
	Deposits               []*DepositJson                     `json:"deposits"`
	VoluntaryExits         []*SignedVoluntaryExitJson         `json:"voluntary_exits"`
	SyncAggregate          *SyncAggregateJson                 `json:"sync_aggregate"`
	ExecutionPayloadHeader *ExecutionPayloadHeaderCapellaJson `json:"execution_payload_header"`
	BLSToExecutionChanges  []*SignedBLSToExecutionChangeJson  `json:"bls_to_execution_changes"`
}

type ExecutionPayloadJson struct {
	ParentHash    string   `json:"parent_hash" hex:"true"`
	FeeRecipient  string   `json:"fee_recipient" hex:"true"`
	StateRoot     string   `json:"state_root" hex:"true"`
	ReceiptsRoot  string   `json:"receipts_root" hex:"true"`
	LogsBloom     string   `json:"logs_bloom" hex:"true"`
	PrevRandao    string   `json:"prev_randao" hex:"true"`
	BlockNumber   string   `json:"block_number"`
	GasLimit      string   `json:"gas_limit"`
	GasUsed       string   `json:"gas_used"`
	TimeStamp     string   `json:"timestamp"`
	ExtraData     string   `json:"extra_data" hex:"true"`
	BaseFeePerGas string   `json:"base_fee_per_gas" uint256:"true"`
	BlockHash     string   `json:"block_hash" hex:"true"`
	Transactions  []string `json:"transactions" hex:"true"`
}

type ExecutionPayloadCapellaJson struct {
	ParentHash    string            `json:"parent_hash" hex:"true"`
	FeeRecipient  string            `json:"fee_recipient" hex:"true"`
	StateRoot     string            `json:"state_root" hex:"true"`
	ReceiptsRoot  string            `json:"receipts_root" hex:"true"`
	LogsBloom     string            `json:"logs_bloom" hex:"true"`
	PrevRandao    string            `json:"prev_randao" hex:"true"`
	BlockNumber   string            `json:"block_number"`
	GasLimit      string            `json:"gas_limit"`
	GasUsed       string            `json:"gas_used"`
	TimeStamp     string            `json:"timestamp"`
	ExtraData     string            `json:"extra_data" hex:"true"`
	BaseFeePerGas string            `json:"base_fee_per_gas" uint256:"true"`
	BlockHash     string            `json:"block_hash" hex:"true"`
	Transactions  []string          `json:"transactions" hex:"true"`
	Withdrawals   []*WithdrawalJson `json:"withdrawals"`
}

type ExecutionPayloadHeaderJson struct {
	ParentHash       string `json:"parent_hash" hex:"true"`
	FeeRecipient     string `json:"fee_recipient" hex:"true"`
	StateRoot        string `json:"state_root" hex:"true"`
	ReceiptsRoot     string `json:"receipts_root" hex:"true"`
	LogsBloom        string `json:"logs_bloom" hex:"true"`
	PrevRandao       string `json:"prev_randao" hex:"true"`
	BlockNumber      string `json:"block_number"`
	GasLimit         string `json:"gas_limit"`
	GasUsed          string `json:"gas_used"`
	TimeStamp        string `json:"timestamp"`
	ExtraData        string `json:"extra_data" hex:"true"`
	BaseFeePerGas    string `json:"base_fee_per_gas" uint256:"true"`
	BlockHash        string `json:"block_hash" hex:"true"`
	TransactionsRoot string `json:"transactions_root" hex:"true"`
}

type ExecutionPayloadHeaderCapellaJson struct {
	ParentHash       string `json:"parent_hash" hex:"true"`
	FeeRecipient     string `json:"fee_recipient" hex:"true"`
	StateRoot        string `json:"state_root" hex:"true"`
	ReceiptsRoot     string `json:"receipts_root" hex:"true"`
	LogsBloom        string `json:"logs_bloom" hex:"true"`
	PrevRandao       string `json:"prev_randao" hex:"true"`
	BlockNumber      string `json:"block_number"`
	GasLimit         string `json:"gas_limit"`
	GasUsed          string `json:"gas_used"`
	TimeStamp        string `json:"timestamp"`
	ExtraData        string `json:"extra_data" hex:"true"`
	BaseFeePerGas    string `json:"base_fee_per_gas" uint256:"true"`
	BlockHash        string `json:"block_hash" hex:"true"`
	TransactionsRoot string `json:"transactions_root" hex:"true"`
	WithdrawalsRoot  string `json:"withdrawals_root" hex:"true"`
}

type SyncAggregateJson struct {
	SyncCommitteeBits      string `json:"sync_committee_bits" hex:"true"`
	SyncCommitteeSignature string `json:"sync_committee_signature" hex:"true"`
}

type BlockHeaderContainerJson struct {
	Root      string                          `json:"root" hex:"true"`
	Canonical bool                            `json:"canonical"`
	Header    *BeaconBlockHeaderContainerJson `json:"header"`
}

type BeaconBlockHeaderContainerJson struct {
	Message   *BeaconBlockHeaderJson `json:"message"`
	Signature string                 `json:"signature" hex:"true"`
}

type SignedBeaconBlockHeaderJson struct {
	Header    *BeaconBlockHeaderJson `json:"message"`
	Signature string                 `json:"signature" hex:"true"`
}

type BeaconBlockHeaderJson struct {
	Slot          string `json:"slot"`
	ProposerIndex string `json:"proposer_index"`
	ParentRoot    string `json:"parent_root" hex:"true"`
	StateRoot     string `json:"state_root" hex:"true"`
	BodyRoot      string `json:"body_root" hex:"true"`
}

type Eth1DataJson struct {
	DepositRoot  string `json:"deposit_root" hex:"true"`
	DepositCount string `json:"deposit_count"`
	BlockHash    string `json:"block_hash" hex:"true"`
}

type ProposerSlashingJson struct {
	Header_1 *SignedBeaconBlockHeaderJson `json:"signed_header_1"`
	Header_2 *SignedBeaconBlockHeaderJson `json:"signed_header_2"`
}

type AttesterSlashingJson struct {
	Attestation_1 *IndexedAttestationJson `json:"attestation_1"`
	Attestation_2 *IndexedAttestationJson `json:"attestation_2"`
}

type IndexedAttestationJson struct {
	AttestingIndices []string             `json:"attesting_indices"`
	Data             *AttestationDataJson `json:"data"`
	Signature        string               `json:"signature" hex:"true"`
}

type FeeRecipientJson struct {
	ValidatorIndex string `json:"validator_index"`
	FeeRecipient   string `json:"fee_recipient" hex:"true"`
}

type AttestationJson struct {
	AggregationBits string               `json:"aggregation_bits" hex:"true"`
	Data            *AttestationDataJson `json:"data"`
	Signature       string               `json:"signature" hex:"true"`
}

type AttestationDataJson struct {
	Slot            string          `json:"slot"`
	CommitteeIndex  string          `json:"index"`
	BeaconBlockRoot string          `json:"beacon_block_root" hex:"true"`
	Source          *CheckpointJson `json:"source"`
	Target          *CheckpointJson `json:"target"`
}

type BLSToExecutionChangeJson struct {
	ValidatorIndex     string `json:"validator_index"`
	FromBLSPubkey      string `json:"from_bls_pubkey" hex:"true"`
	ToExecutionAddress string `json:"to_execution_address" hex:"true"`
}

type SignedBLSToExecutionChangeJson struct {
	BLSToExecutionChange *BLSToExecutionChangeJson `json:"message"`
	Signature            string                    `json:"signature" hex:"true"`
}

type DepositJson struct {
	Proof []string          `json:"proof" hex:"true"`
	Data  *Deposit_DataJson `json:"data"`
}

type Deposit_DataJson struct {
	PublicKey             string `json:"pubkey" hex:"true"`
	WithdrawalCredentials string `json:"withdrawal_credentials" hex:"true"`
	Amount                string `json:"amount"`
	Signature             string `json:"signature" hex:"true"`
}

type SignedVoluntaryExitJson struct {
	Exit      *VoluntaryExitJson `json:"message"`
	Signature string             `json:"signature" hex:"true"`
}

type VoluntaryExitJson struct {
	Epoch          string `json:"epoch"`
	ValidatorIndex string `json:"validator_index"`
}

type SyncCommitteeMessageJson struct {
	Slot            string `json:"slot"`
	BeaconBlockRoot string `json:"beacon_block_root" hex:"true"`
	ValidatorIndex  string `json:"validator_index"`
	Signature       string `json:"signature" hex:"true"`
}

type IdentityJson struct {
	PeerId             string        `json:"peer_id"`
	Enr                string        `json:"enr"`
	P2PAddresses       []string      `json:"p2p_addresses"`
	DiscoveryAddresses []string      `json:"discovery_addresses"`
	Metadata           *MetadataJson `json:"metadata"`
}

type MetadataJson struct {
	SeqNumber string `json:"seq_number"`
	Attnets   string `json:"attnets" hex:"true"`
}

type PeerJson struct {
	PeerId    string `json:"peer_id"`
	Enr       string `json:"enr"`
	Address   string `json:"last_seen_p2p_address"`
	State     string `json:"state" enum:"true"`
	Direction string `json:"direction" enum:"true"`
}

type VersionJson struct {
	Version string `json:"version"`
}

type WithdrawalJson struct {
	WithdrawalIndex  string `json:"index"`
	ValidatorIndex   string `json:"validator_index"`
	ExecutionAddress string `json:"address" hex:"true"`
	Amount           string `json:"amount"`
}

type BeaconStateJson struct {
	GenesisTime                 string                    `json:"genesis_time"`
	GenesisValidatorsRoot       string                    `json:"genesis_validators_root" hex:"true"`
	Slot                        string                    `json:"slot"`
	Fork                        *ForkJson                 `json:"fork"`
	LatestBlockHeader           *BeaconBlockHeaderJson    `json:"latest_block_header"`
	BlockRoots                  []string                  `json:"block_roots" hex:"true"`
	StateRoots                  []string                  `json:"state_roots" hex:"true"`
	HistoricalRoots             []string                  `json:"historical_roots" hex:"true"`
	Eth1Data                    *Eth1DataJson             `json:"eth1_data"`
	Eth1DataVotes               []*Eth1DataJson           `json:"eth1_data_votes"`
	Eth1DepositIndex            string                    `json:"eth1_deposit_index"`
	Validators                  []*ValidatorJson          `json:"validators"`
	Balances                    []string                  `json:"balances"`
	RandaoMixes                 []string                  `json:"randao_mixes" hex:"true"`
	Slashings                   []string                  `json:"slashings"`
	PreviousEpochAttestations   []*PendingAttestationJson `json:"previous_epoch_attestations"`
	CurrentEpochAttestations    []*PendingAttestationJson `json:"current_epoch_attestations"`
	JustificationBits           string                    `json:"justification_bits" hex:"true"`
	PreviousJustifiedCheckpoint *CheckpointJson           `json:"previous_justified_checkpoint"`
	CurrentJustifiedCheckpoint  *CheckpointJson           `json:"current_justified_checkpoint"`
	FinalizedCheckpoint         *CheckpointJson           `json:"finalized_checkpoint"`
}

type BeaconStateAltairJson struct {
	GenesisTime                 string                 `json:"genesis_time"`
	GenesisValidatorsRoot       string                 `json:"genesis_validators_root" hex:"true"`
	Slot                        string                 `json:"slot"`
	Fork                        *ForkJson              `json:"fork"`
	LatestBlockHeader           *BeaconBlockHeaderJson `json:"latest_block_header"`
	BlockRoots                  []string               `json:"block_roots" hex:"true"`
	StateRoots                  []string               `json:"state_roots" hex:"true"`
	HistoricalRoots             []string               `json:"historical_roots" hex:"true"`
	Eth1Data                    *Eth1DataJson          `json:"eth1_data"`
	Eth1DataVotes               []*Eth1DataJson        `json:"eth1_data_votes"`
	Eth1DepositIndex            string                 `json:"eth1_deposit_index"`
	Validators                  []*ValidatorJson       `json:"validators"`
	Balances                    []string               `json:"balances"`
	RandaoMixes                 []string               `json:"randao_mixes" hex:"true"`
	Slashings                   []string               `json:"slashings"`
	PreviousEpochParticipation  EpochParticipation     `json:"previous_epoch_participation"`
	CurrentEpochParticipation   EpochParticipation     `json:"current_epoch_participation"`
	JustificationBits           string                 `json:"justification_bits" hex:"true"`
	PreviousJustifiedCheckpoint *CheckpointJson        `json:"previous_justified_checkpoint"`
	CurrentJustifiedCheckpoint  *CheckpointJson        `json:"current_justified_checkpoint"`
	FinalizedCheckpoint         *CheckpointJson        `json:"finalized_checkpoint"`
	InactivityScores            []string               `json:"inactivity_scores"`
	CurrentSyncCommittee        *SyncCommitteeJson     `json:"current_sync_committee"`
	NextSyncCommittee           *SyncCommitteeJson     `json:"next_sync_committee"`
}

type BeaconStateBellatrixJson struct {
	GenesisTime                  string                      `json:"genesis_time"`
	GenesisValidatorsRoot        string                      `json:"genesis_validators_root" hex:"true"`
	Slot                         string                      `json:"slot"`
	Fork                         *ForkJson                   `json:"fork"`
	LatestBlockHeader            *BeaconBlockHeaderJson      `json:"latest_block_header"`
	BlockRoots                   []string                    `json:"block_roots" hex:"true"`
	StateRoots                   []string                    `json:"state_roots" hex:"true"`
	HistoricalRoots              []string                    `json:"historical_roots" hex:"true"`
	Eth1Data                     *Eth1DataJson               `json:"eth1_data"`
	Eth1DataVotes                []*Eth1DataJson             `json:"eth1_data_votes"`
	Eth1DepositIndex             string                      `json:"eth1_deposit_index"`
	Validators                   []*ValidatorJson            `json:"validators"`
	Balances                     []string                    `json:"balances"`
	RandaoMixes                  []string                    `json:"randao_mixes" hex:"true"`
	Slashings                    []string                    `json:"slashings"`
	PreviousEpochParticipation   EpochParticipation          `json:"previous_epoch_participation"`
	CurrentEpochParticipation    EpochParticipation          `json:"current_epoch_participation"`
	JustificationBits            string                      `json:"justification_bits" hex:"true"`
	PreviousJustifiedCheckpoint  *CheckpointJson             `json:"previous_justified_checkpoint"`
	CurrentJustifiedCheckpoint   *CheckpointJson             `json:"current_justified_checkpoint"`
	FinalizedCheckpoint          *CheckpointJson             `json:"finalized_checkpoint"`
	InactivityScores             []string                    `json:"inactivity_scores"`
	CurrentSyncCommittee         *SyncCommitteeJson          `json:"current_sync_committee"`
	NextSyncCommittee            *SyncCommitteeJson          `json:"next_sync_committee"`
	LatestExecutionPayloadHeader *ExecutionPayloadHeaderJson `json:"latest_execution_payload_header"`
}

type BeaconStateCapellaJson struct {
	GenesisTime                  string                             `json:"genesis_time"`
	GenesisValidatorsRoot        string                             `json:"genesis_validators_root" hex:"true"`
	Slot                         string                             `json:"slot"`
	Fork                         *ForkJson                          `json:"fork"`
	LatestBlockHeader            *BeaconBlockHeaderJson             `json:"latest_block_header"`
	BlockRoots                   []string                           `json:"block_roots" hex:"true"`
	StateRoots                   []string                           `json:"state_roots" hex:"true"`
	HistoricalRoots              []string                           `json:"historical_roots" hex:"true"`
	Eth1Data                     *Eth1DataJson                      `json:"eth1_data"`
	Eth1DataVotes                []*Eth1DataJson                    `json:"eth1_data_votes"`
	Eth1DepositIndex             string                             `json:"eth1_deposit_index"`
	Validators                   []*ValidatorJson                   `json:"validators"`
	Balances                     []string                           `json:"balances"`
	RandaoMixes                  []string                           `json:"randao_mixes" hex:"true"`
	Slashings                    []string                           `json:"slashings"`
	PreviousEpochParticipation   EpochParticipation                 `json:"previous_epoch_participation"`
	CurrentEpochParticipation    EpochParticipation                 `json:"current_epoch_participation"`
	JustificationBits            string                             `json:"justification_bits" hex:"true"`
	PreviousJustifiedCheckpoint  *CheckpointJson                    `json:"previous_justified_checkpoint"`
	CurrentJustifiedCheckpoint   *CheckpointJson                    `json:"current_justified_checkpoint"`
	FinalizedCheckpoint          *CheckpointJson                    `json:"finalized_checkpoint"`
	InactivityScores             []string                           `json:"inactivity_scores"`
	CurrentSyncCommittee         *SyncCommitteeJson                 `json:"current_sync_committee"`
	NextSyncCommittee            *SyncCommitteeJson                 `json:"next_sync_committee"`
	LatestExecutionPayloadHeader *ExecutionPayloadHeaderCapellaJson `json:"latest_execution_payload_header"`
	NextWithdrawalIndex          string                             `json:"next_withdrawal_index"`
<<<<<<< HEAD
	LastWithdrawalValidatorIndex string                             `json:"latest_withdrawal_validator_index"`
=======
	NextWithdrawalValidatorIndex string                             `json:"next_withdrawal_validator_index"`
>>>>>>> 3d6d0a12
}

type BeaconStateContainerV2Json struct {
	Phase0State    *BeaconStateJson          `json:"phase0_state"`
	AltairState    *BeaconStateAltairJson    `json:"altair_state"`
	BellatrixState *BeaconStateBellatrixJson `json:"bellatrix_state"`
	CapellaState   *BeaconStateCapellaJson   `json:"capella_state"`
}

type ForkJson struct {
	PreviousVersion string `json:"previous_version" hex:"true"`
	CurrentVersion  string `json:"current_version" hex:"true"`
	Epoch           string `json:"epoch"`
}

type ValidatorContainerJson struct {
	Index     string         `json:"index"`
	Balance   string         `json:"balance"`
	Status    string         `json:"status" enum:"true"`
	Validator *ValidatorJson `json:"validator"`
}

type ValidatorJson struct {
	PublicKey                  string `json:"pubkey" hex:"true"`
	WithdrawalCredentials      string `json:"withdrawal_credentials" hex:"true"`
	EffectiveBalance           string `json:"effective_balance"`
	Slashed                    bool   `json:"slashed"`
	ActivationEligibilityEpoch string `json:"activation_eligibility_epoch"`
	ActivationEpoch            string `json:"activation_epoch"`
	ExitEpoch                  string `json:"exit_epoch"`
	WithdrawableEpoch          string `json:"withdrawable_epoch"`
}

type ValidatorBalanceJson struct {
	Index   string `json:"index"`
	Balance string `json:"balance"`
}

type CommitteeJson struct {
	Index      string   `json:"index"`
	Slot       string   `json:"slot"`
	Validators []string `json:"validators"`
}

type SyncCommitteeJson struct {
	Pubkeys         []string `json:"pubkeys" hex:"true"`
	AggregatePubkey string   `json:"aggregate_pubkey" hex:"true"`
}

type SyncCommitteeValidatorsJson struct {
	Validators          []string   `json:"validators"`
	ValidatorAggregates [][]string `json:"validator_aggregates"`
}

type PendingAttestationJson struct {
	AggregationBits string               `json:"aggregation_bits" hex:"true"`
	Data            *AttestationDataJson `json:"data"`
	InclusionDelay  string               `json:"inclusion_delay"`
	ProposerIndex   string               `json:"proposer_index"`
}

type ForkChoiceHeadJson struct {
	Root string `json:"root" hex:"true"`
	Slot string `json:"slot"`
}

type V2ForkChoiceHeadJson struct {
	Root                string `json:"root" hex:"true"`
	Slot                string `json:"slot"`
	ExecutionOptimistic bool   `json:"execution_optimistic"`
}

type DepositContractJson struct {
	ChainId string `json:"chain_id"`
	Address string `json:"address"`
}

type AttesterDutyJson struct {
	Pubkey                  string `json:"pubkey" hex:"true"`
	ValidatorIndex          string `json:"validator_index"`
	CommitteeIndex          string `json:"committee_index"`
	CommitteeLength         string `json:"committee_length"`
	CommitteesAtSlot        string `json:"committees_at_slot"`
	ValidatorCommitteeIndex string `json:"validator_committee_index"`
	Slot                    string `json:"slot"`
}

type ProposerDutyJson struct {
	Pubkey         string `json:"pubkey" hex:"true"`
	ValidatorIndex string `json:"validator_index"`
	Slot           string `json:"slot"`
}

type SyncCommitteeDuty struct {
	Pubkey                        string   `json:"pubkey" hex:"true"`
	ValidatorIndex                string   `json:"validator_index"`
	ValidatorSyncCommitteeIndices []string `json:"validator_sync_committee_indices"`
}

type SignedAggregateAttestationAndProofJson struct {
	Message   *AggregateAttestationAndProofJson `json:"message"`
	Signature string                            `json:"signature" hex:"true"`
}

type AggregateAttestationAndProofJson struct {
	AggregatorIndex string           `json:"aggregator_index"`
	Aggregate       *AttestationJson `json:"aggregate"`
	SelectionProof  string           `json:"selection_proof" hex:"true"`
}

type SignedContributionAndProofJson struct {
	Message   *ContributionAndProofJson `json:"message"`
	Signature string                    `json:"signature" hex:"true"`
}

type ContributionAndProofJson struct {
	AggregatorIndex string                         `json:"aggregator_index"`
	Contribution    *SyncCommitteeContributionJson `json:"contribution"`
	SelectionProof  string                         `json:"selection_proof" hex:"true"`
}

type SyncCommitteeContributionJson struct {
	Slot              string `json:"slot"`
	BeaconBlockRoot   string `json:"beacon_block_root" hex:"true"`
	SubcommitteeIndex string `json:"subcommittee_index"`
	AggregationBits   string `json:"aggregation_bits" hex:"true"`
	Signature         string `json:"signature" hex:"true"`
}

type ValidatorRegistrationJson struct {
	FeeRecipient string `json:"fee_recipient" hex:"true"`
	GasLimit     string `json:"gas_limit"`
	Timestamp    string `json:"timestamp"`
	Pubkey       string `json:"pubkey" hex:"true"`
}

type SignedValidatorRegistrationJson struct {
	Message   *ValidatorRegistrationJson `json:"message"`
	Signature string                     `json:"signature" hex:"true"`
}

type SignedValidatorRegistrationsRequestJson struct {
	Registrations []*SignedValidatorRegistrationJson `json:"registrations"`
}

type ForkChoiceNodeJson struct {
	Slot                     string `json:"slot"`
	BlockRoot                string `json:"block_root" hex:"true"`
	ParentRoot               string `json:"parent_root" hex:"true"`
	JustifiedEpoch           string `json:"justified_epoch"`
	FinalizedEpoch           string `json:"finalized_epoch"`
	UnrealizedJustifiedEpoch string `json:"unrealized_justified_epoch"`
	UnrealizedFinalizedEpoch string `json:"unrealized_finalized_epoch"`
	Balance                  string `json:"balance"`
	Weight                   string `json:"weight"`
	ExecutionOptimistic      bool   `json:"execution_optimistic"`
	ExecutionBlockHash       string `json:"execution_block_hash" hex:"true"`
	TimeStamp                string `json:"timestamp"`
	Validity                 string `json:"validity" enum:"true"`
}

type ForkChoiceDumpJson struct {
	JustifiedCheckpoint           *CheckpointJson       `json:"justified_checkpoint"`
	FinalizedCheckpoint           *CheckpointJson       `json:"finalized_checkpoint"`
	BestJustifiedCheckpoint       *CheckpointJson       `json:"best_justified_checkpoint"`
	UnrealizedJustifiedCheckpoint *CheckpointJson       `json:"unrealized_justified_checkpoint"`
	UnrealizedFinalizedCheckpoint *CheckpointJson       `json:"unrealized_finalized_checkpoint"`
	ProposerBoostRoot             string                `json:"proposer_boost_root" hex:"true"`
	PreviousProposerBoostRoot     string                `json:"previous_proposer_boost_root" hex:"true"`
	HeadRoot                      string                `json:"head_root" hex:"true"`
	ForkChoiceNodes               []*ForkChoiceNodeJson `json:"fork_choice_nodes"`
}

//----------------
// SSZ
// ---------------

type SszRequestJson struct {
	Data string `json:"data"`
}

// SszResponse is a common abstraction over all SSZ responses.
type SszResponse interface {
	SSZVersion() string
	SSZOptimistic() bool
	SSZData() string
}

type SszResponseJson struct {
	Data string `json:"data"`
}

func (ssz *SszResponseJson) SSZData() string {
	return ssz.Data
}

func (*SszResponseJson) SSZVersion() string {
	return strings.ToLower(ethpbv2.Version_PHASE0.String())
}

func (*SszResponseJson) SSZOptimistic() bool {
	return false
}

type VersionedSSZResponseJson struct {
	Version             string `json:"version"`
	ExecutionOptimistic bool   `json:"execution_optimistic"`
	Data                string `json:"data"`
}

func (ssz *VersionedSSZResponseJson) SSZData() string {
	return ssz.Data
}

func (ssz *VersionedSSZResponseJson) SSZVersion() string {
	return ssz.Version
}

func (ssz *VersionedSSZResponseJson) SSZOptimistic() bool {
	return ssz.ExecutionOptimistic
}

// ---------------
// Events.
// ---------------

type EventHeadJson struct {
	Slot                      string `json:"slot"`
	Block                     string `json:"block" hex:"true"`
	State                     string `json:"state" hex:"true"`
	EpochTransition           bool   `json:"epoch_transition"`
	ExecutionOptimistic       bool   `json:"execution_optimistic"`
	PreviousDutyDependentRoot string `json:"previous_duty_dependent_root" hex:"true"`
	CurrentDutyDependentRoot  string `json:"current_duty_dependent_root" hex:"true"`
}

type ReceivedBlockDataJson struct {
	Slot                string `json:"slot"`
	Block               string `json:"block" hex:"true"`
	ExecutionOptimistic bool   `json:"execution_optimistic"`
}

type AggregatedAttReceivedDataJson struct {
	Aggregate *AttestationJson `json:"aggregate"`
}

type UnaggregatedAttReceivedDataJson struct {
	AggregationBits string               `json:"aggregation_bits" hex:"true"`
	Data            *AttestationDataJson `json:"data"`
	Signature       string               `json:"signature" hex:"true"`
}

type EventFinalizedCheckpointJson struct {
	Block               string `json:"block" hex:"true"`
	State               string `json:"state" hex:"true"`
	Epoch               string `json:"epoch"`
	ExecutionOptimistic bool   `json:"execution_optimistic"`
}

type EventChainReorgJson struct {
	Slot                string `json:"slot"`
	Depth               string `json:"depth"`
	OldHeadBlock        string `json:"old_head_block" hex:"true"`
	NewHeadBlock        string `json:"old_head_state" hex:"true"`
	OldHeadState        string `json:"new_head_block" hex:"true"`
	NewHeadState        string `json:"new_head_state" hex:"true"`
	Epoch               string `json:"epoch"`
	ExecutionOptimistic bool   `json:"execution_optimistic"`
}

// ---------------
// Error handling.
// ---------------

// IndexedVerificationFailureErrorJson is a JSON representation of the error returned when verifying an indexed object.
type IndexedVerificationFailureErrorJson struct {
	apimiddleware.DefaultErrorJson
	Failures []*SingleIndexedVerificationFailureJson `json:"failures"`
}

// SingleIndexedVerificationFailureJson is a JSON representation of a an issue when verifying a single indexed object e.g. an item in an array.
type SingleIndexedVerificationFailureJson struct {
	Index   int    `json:"index"`
	Message string `json:"message"`
}

type NodeSyncDetailsErrorJson struct {
	apimiddleware.DefaultErrorJson
	SyncDetails helpers.SyncDetailsJson `json:"sync_details"`
}

type EventErrorJson struct {
	StatusCode int    `json:"status_code"`
	Message    string `json:"message"`
}<|MERGE_RESOLUTION|>--- conflicted
+++ resolved
@@ -849,11 +849,7 @@
 	NextSyncCommittee            *SyncCommitteeJson                 `json:"next_sync_committee"`
 	LatestExecutionPayloadHeader *ExecutionPayloadHeaderCapellaJson `json:"latest_execution_payload_header"`
 	NextWithdrawalIndex          string                             `json:"next_withdrawal_index"`
-<<<<<<< HEAD
-	LastWithdrawalValidatorIndex string                             `json:"latest_withdrawal_validator_index"`
-=======
 	NextWithdrawalValidatorIndex string                             `json:"next_withdrawal_validator_index"`
->>>>>>> 3d6d0a12
 }
 
 type BeaconStateContainerV2Json struct {

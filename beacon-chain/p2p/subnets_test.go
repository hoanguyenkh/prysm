--- conflicted
+++ resolved
@@ -78,15 +78,11 @@
 	require.NoError(t, err)
 	defer bootListener.Close()
 
-<<<<<<< HEAD
-	bootNode := bootListener.Self()
-=======
 	bootNodeENR := bootListener.Self().String()
 
 	// Create 3 nodes, each subscribed to a different subnet.
 	// Each node is connected to the boostrap node.
 	services := make([]*Service, 0, 3)
->>>>>>> aa847991
 
 	for i := 1; i <= 3; i++ {
 		subnet := uint64(i)

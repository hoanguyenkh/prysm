--- conflicted
+++ resolved
@@ -77,14 +77,6 @@
         "//proto/prysm/v1alpha1/block:go_default_library",
         "//proto/prysm/v1alpha1/metadata:go_default_library",
         "//proto/prysm/v1alpha1/wrapper:go_default_library",
-<<<<<<< HEAD
-        "//proto/prysm/v2:go_default_library",
-        "//proto/prysm/v2/block:go_default_library",
-        "//proto/prysm/v2/metadata:go_default_library",
-        "//proto/prysm/v2/state:go_default_library",
-        "//proto/prysm/v2/wrapper:go_default_library",
-=======
->>>>>>> 91453106
         "//shared:go_default_library",
         "//shared/abool:go_default_library",
         "//shared/bls:go_default_library",
@@ -187,14 +179,6 @@
         "//proto/prysm/v1alpha1:go_default_library",
         "//proto/prysm/v1alpha1/block:go_default_library",
         "//proto/prysm/v1alpha1/wrapper:go_default_library",
-<<<<<<< HEAD
-        "//proto/prysm/v2:go_default_library",
-        "//proto/prysm/v2/block:go_default_library",
-        "//proto/prysm/v2/metadata:go_default_library",
-        "//proto/prysm/v2/state:go_default_library",
-        "//proto/prysm/v2/wrapper:go_default_library",
-=======
->>>>>>> 91453106
         "//shared/abool:go_default_library",
         "//shared/attestationutil:go_default_library",
         "//shared/bls:go_default_library",

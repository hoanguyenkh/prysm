package doublylinkedtree

import (
	"sync"

	forkchoicetypes "github.com/prysmaticlabs/prysm/v3/beacon-chain/forkchoice/types"
	fieldparams "github.com/prysmaticlabs/prysm/v3/config/fieldparams"
	types "github.com/prysmaticlabs/prysm/v3/consensus-types/primitives"
)

// ForkChoice defines the overall fork choice store which includes all block nodes, validator's latest votes and balances.
type ForkChoice struct {
	store     *Store
	votes     []Vote // tracks individual validator's last vote.
	votesLock sync.RWMutex
	balances  []uint64 // tracks individual validator's last justified balances.
}

// Store defines the fork choice store which includes block nodes and the last view of checkpoint information.
type Store struct {
	justifiedCheckpoint           *forkchoicetypes.Checkpoint            // latest justified epoch in store.
	bestJustifiedCheckpoint       *forkchoicetypes.Checkpoint            // best justified checkpoint in store.
	unrealizedJustifiedCheckpoint *forkchoicetypes.Checkpoint            // best unrealized justified checkpoint in store.
	unrealizedFinalizedCheckpoint *forkchoicetypes.Checkpoint            // best unrealized finalized checkpoint in store.
	prevJustifiedCheckpoint       *forkchoicetypes.Checkpoint            // previous justified checkpoint in store.
	finalizedCheckpoint           *forkchoicetypes.Checkpoint            // latest finalized epoch in store.
	proposerBoostRoot             [fieldparams.RootLength]byte           // latest block root that was boosted after being received in a timely manner.
	previousProposerBoostRoot     [fieldparams.RootLength]byte           // previous block root that was boosted after being received in a timely manner.
	previousProposerBoostScore    uint64                                 // previous proposer boosted root score.
	treeRootNode                  *Node                                  // the root node of the store tree.
	headNode                      *Node                                  // last head Node
	nodeByRoot                    map[[fieldparams.RootLength]byte]*Node // nodes indexed by roots.
	nodeByPayload                 map[[fieldparams.RootLength]byte]*Node // nodes indexed by payload Hash
	slashedIndices                map[types.ValidatorIndex]bool          // the list of equivocating validator indices
	originRoot                    [fieldparams.RootLength]byte           // The genesis block root
	nodesLock                     sync.RWMutex
	proposerBoostLock             sync.RWMutex
	checkpointsLock               sync.RWMutex
	genesisTime                   uint64
	highestReceivedNode           *Node                                 // The highest slot node.
	receivedBlocksLastEpoch       [fieldparams.SlotsPerEpoch]types.Slot // Using `highestReceivedSlot`. The slot of blocks received in the last epoch.
	allTipsAreInvalid             bool                                  // tracks if all tips are not viable for head
	committeeBalance              uint64                                // tracks the total active validator balance divided by slots per epoch. Requires a lock on nodes to read/write
}

// Node defines the individual block which includes its block parent, ancestor and how much weight accounted for it.
// This is used as an array based stateful DAG for efficient fork choice look up.
type Node struct {
	slot                     types.Slot                   // slot of the block converted to the node.
	root                     [fieldparams.RootLength]byte // root of the block converted to the node.
	payloadHash              [fieldparams.RootLength]byte // payloadHash of the block converted to the node.
	parent                   *Node                        // parent index of this node.
	children                 []*Node                      // the list of direct children of this Node
	justifiedEpoch           types.Epoch                  // justifiedEpoch of this node.
	unrealizedJustifiedEpoch types.Epoch                  // the epoch that would be justified if the block would be advanced to the next epoch.
	finalizedEpoch           types.Epoch                  // finalizedEpoch of this node.
	unrealizedFinalizedEpoch types.Epoch                  // the epoch that would be finalized if the block would be advanced to the next epoch.
	balance                  uint64                       // the balance that voted for this node directly
	weight                   uint64                       // weight of this node: the total balance including children
	bestDescendant           *Node                        // bestDescendant node of this node.
	optimistic               bool                         // whether the block has been fully validated or not
<<<<<<< HEAD
	validData                bool                         // whether the block has valid data or not
=======
	timestamp                uint64                       // The timestamp when the node was inserted.
>>>>>>> 211c5c2c
}

// Vote defines an individual validator's vote.
type Vote struct {
	currentRoot [fieldparams.RootLength]byte // current voting root.
	nextRoot    [fieldparams.RootLength]byte // next voting root.
	nextEpoch   types.Epoch                  // epoch of next voting period.
}<|MERGE_RESOLUTION|>--- conflicted
+++ resolved
@@ -59,11 +59,8 @@
 	weight                   uint64                       // weight of this node: the total balance including children
 	bestDescendant           *Node                        // bestDescendant node of this node.
 	optimistic               bool                         // whether the block has been fully validated or not
-<<<<<<< HEAD
 	validData                bool                         // whether the block has valid data or not
-=======
 	timestamp                uint64                       // The timestamp when the node was inserted.
->>>>>>> 211c5c2c
 }
 
 // Vote defines an individual validator's vote.
